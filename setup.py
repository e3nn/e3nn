--- conflicted
+++ resolved
@@ -1,67 +1,7 @@
 # pylint: disable=not-callable, no-member, invalid-name, line-too-long, wildcard-import, unused-wildcard-import, missing-docstring, bare-except
-<<<<<<< HEAD
 import os
 import re
-import tarfile
-import requests
-
 from setuptools import find_packages, setup
-import setuptools.command.install
-
-from appdirs import user_cache_dir
-
-import torch
-from torch.utils.cpp_extension import CUDA_HOME, BuildExtension, CUDAExtension
-
-# python setup.py develop    - if you wont to be able to execute from PyCharm (or similar IDE) - places .so file into e3nn folder from which real_spherical_harmonics imports
-
-# Or:
-# python setup.py build_ext
-# python setup.py install    - PyCharm won't work, because it can't resolve import, but executable from terminal
-
-if not torch.cuda.is_available():
-    ext_modules = None
-    print("GPU is not available. Skip building CUDA extensions.")
-elif torch.cuda.is_available() and CUDA_HOME is not None:
-    ext_modules = [
-        CUDAExtension('e3nn.real_spherical_harmonics',
-                      sources=['src/real_spherical_harmonics/rsh_bind.cpp',
-                               'src/real_spherical_harmonics/rsh_cuda.cu'],
-                      extra_compile_args={'cxx': ['-std=c++14'],
-                                          'nvcc': ['-std=c++14']})
-    ]
-else:
-    # GPU is available, but CUDA_HOME is None
-    raise AssertionError("CUDA_HOME is undefined. Make sure nvcc compiler is available (cuda toolkit installed?)")
-
-
-class PostInstallCommand(setuptools.command.install.install):
-    """Post-installation for installation mode."""
-
-    def run(self):
-        setuptools.command.install.install.run(self)
-        setuptools.command.install.install.do_egg_install(self)
-
-        try:
-            url = 'https://github.com/e3nn/e3nn/releases/download/v0.2-alpha/cache.tar'
-            root = user_cache_dir("e3nn")
-
-            if not os.path.isdir(root):
-                os.makedirs(root)
-
-            tar_path = os.path.join(root, "cache.tar")
-            r = requests.get(url)
-            open(tar_path, 'wb').write(r.content)
-
-            tar = tarfile.open(tar_path)
-            tar.extractall(root)
-            tar.close()
-        except:
-            pass
-
-=======
-from setuptools import find_packages, setup
->>>>>>> 4b9a003e
 
 # Recommendations from https://packaging.python.org/
 here = os.path.abspath(os.path.dirname(__file__))
@@ -82,27 +22,19 @@
         return version_match.group(1)
     raise RuntimeError("Unable to find version string.")
 
-
 setup(
     name='e3nn',
-<<<<<<< HEAD
     version=find_version("e3nn", "__init__.py"),
     description='Equivariant convolutional neural networks '
                 'for the group E(3) of 3 dimensional rotations, translations, and mirrors.',
     long_description=long_description,
     long_description_content_type='text/markdown',
-    url='https://github.com/e3nn/e3nn',
+    url='https://e3nn.org',
     packages=find_packages(exclude=["tests.*", "tests"]),
-    ext_modules=ext_modules,
-=======
-    version="0.0.0",
-    url='https://e3nn.org',
->>>>>>> 4b9a003e
     install_requires=[
         'lie_learn',
-<<<<<<< HEAD
         'scipy',
-        'torch',
+        'torch>=1.4.0',
     ],
     include_package_data=True,
     classifiers=[
@@ -112,23 +44,11 @@
         "Programming Language :: Python :: 3.7",
         "Programming Language :: Python :: 3.8",
         "Programming Language :: Python :: 3.9",
-=======
-    ],
-    classifiers=[
-        "Programming Language :: Python :: 3.7",
-        "Programming Language :: Python :: 3.8",
->>>>>>> 4b9a003e
         "License :: OSI Approved :: MIT License",
         "Operating System :: POSIX",
         "Operating System :: MacOS",
     ],
-<<<<<<< HEAD
     python_requires='>=3.7',
-    cmdclass={'build_ext': BuildExtension, 'install': PostInstallCommand},
     license="MIT",
     license_files="LICENSE.txt",
-=======
-    python_requires=">3.7",
-    packages=find_packages(),
->>>>>>> 4b9a003e
 )