import math
from typing import List, NamedTuple, Optional, Tuple, Union

import e3nn
import torch
from e3nn import o3
from e3nn.util import prod
from e3nn.util.codegen import CodeGenMixin
from e3nn.util.jit import compile_mode
from opt_einsum_fx import jitable, optimize_einsums_full
from torch import fx

from ._tensor_product._codegen import _sum_tensors


class Instruction(NamedTuple):
    i_in: int
    i_out: int
    path_shape: tuple


@compile_mode('script')
class Linear(CodeGenMixin, torch.nn.Module):
    r"""Linear operation equivariant to :math:`O(3)`

    Notes
    -----
        ``Linear`` objects created with different partitionings of the same irreps, such as ``Linear("10x0e", "0e")`` and ``Linear("3x0e + 7x0e", "0e")``, are *not* equivalent: the second module has more instructions, which affects normalization. In a rough sense:

            Linear("10x0e", "0e") = normalization_coeff_0 * W_0 @ input
            Linear("3x0e + 7x0e", "0e") = normalization_coeff_1 * W_1 @ input[:3] + normalization_coeff_2 * W_2 @ input[3:]

        To make them equivalent, simplify ``irreps_in`` before constructing network modules:

            o3.Irreps("3x0e + 7x0e").simplify()  # => 10x0e


    Parameters
    ----------
    irreps_in : `Irreps`
        representation of the input

    irreps_out : `Irreps`
        representation of the output

    internal_weights : bool
        whether the ``Linear`` should store its own weights. Defaults to ``True`` unless ``shared_weights`` is explicitly set to ``False``, for consistancy with ``TensorProduct``.

    shared_weights : bool
        whether the ``Linear`` should be weighted individually for each input in a batch. Defaults to ``False``. Cannot be ``True`` if ``internal_weights`` is ``True``.

    instructions : list of 2-tuples, optional
        list of tuples ``(i_in, i_out)`` indicating which irreps in ``irreps_in`` should contribute to which irreps in ``irreps_out``. If ``None`` (the default), all allowable instructions will be created: every ``(i_in, i_out)`` such that ``irreps_in[i_in].ir == irreps_out[i_out].ir``.

    biases : list of bool, optional
        indicates for each element of ``irreps_out`` if it has a bias. By default there is no bias. If ``biases=True`` it gives bias to all scalars (l=0 and p=1).

    Attributes
    ----------
    weight_numel : int
        the size of the weights for this ``Linear``

    Examples
    --------
    Linearly combines 4 scalars into 8 scalars and 16 vectors into 8 vectors.

    >>> lin = Linear("4x0e+16x1o", "8x0e+8x1o")
    >>> lin.weight_numel
    160

    Create a "block sparse" linear that does not combine two different groups of scalars;
    note that the number of weights is 4*4 + 3*3 = 25:

    >>> lin = Linear("4x0e + 3x0e", "4x0e + 3x0e", instructions=[(0, 0), (1, 1)])
    >>> lin.weight_numel
    25

    Be careful: because they have different instructions, the following two operations are not normalized in the same way, even though they contain all the same "connections":

    >>> lin1 = Linear("10x0e", "0e")
    >>> lin2 = Linear("3x0e + 7x0e", "0e")
    >>> lin1.weight_numel == lin2.weight_numel
    True
    >>> with torch.no_grad():
    ...     lin1.weight.fill_(1.0)
    ...     lin2.weight.fill_(1.0)
    Parameter containing:
    ...
    >>> x = torch.arange(10.0)
    >>> (lin1(x) - lin2(x)).abs().item() > 0.1
    True

    """
    weight_numel: int
    internal_weights: bool
    shared_weights: bool

    def __init__(
        self,
        irreps_in,
        irreps_out,
        internal_weights: Optional[bool] = None,
        shared_weights: Optional[bool] = None,
        instructions: Optional[List[Tuple[int, int]]] = None,
        biases: Union[bool, List[bool]] = False,
        _optimize_einsums: Optional[bool] = None
    ):
        super().__init__()

        # == Process arguments ==
        if shared_weights is False and internal_weights is None:
            internal_weights = False

        if shared_weights is None:
            shared_weights = True

        if internal_weights is None:
            internal_weights = True

        assert shared_weights or not internal_weights
        self.internal_weights = internal_weights
        self.shared_weights = shared_weights

        self.irreps_in = o3.Irreps(irreps_in)
        self.irreps_out = o3.Irreps(irreps_out)
        del irreps_in
        del irreps_out

        opt_defaults = e3nn.get_optimization_defaults()
        self._optimize_einsums = _optimize_einsums if _optimize_einsums is not None else opt_defaults['optimize_einsums']
        del opt_defaults

        # == Instructions ==
        if instructions is None:
            # By default, make all possible connections
            instructions = [
                (i_in, i_out)
                for i_in, (_, ir_in) in enumerate(self.irreps_in)
                for i_out, (_, ir_out) in enumerate(self.irreps_out)
                if ir_in == ir_out
            ]
            # note that "empty" instructions to/from empty irreps are dealt with in the codegen

        instruction_objs = []
        for i_in, i_out in instructions:
            assert isinstance(i_in, int) and isinstance(i_out, int)
            if self.irreps_in[i_in].ir != self.irreps_out[i_out].ir:
                raise ValueError(
                    f"Invalid instruction to connect irreps_in[{i_in}] = {self.irreps_in[i_in]} to different irrep irreps_out[{i_out}] = {self.irreps_out[i_out]}"
                )
            instruction_objs.append(
                Instruction(
                    i_in=i_in,
                    i_out=i_out,
                    path_shape=(self.irreps_in[i_in].mul, self.irreps_out[i_out].mul)
                )
            )
        self.instructions = instruction_objs
        del instructions
        del instruction_objs

        # == Biases ==
        if biases is False:
            self.biases = [False for mul_ir in self.irreps_out]
        elif biases is True:
            self.biases = [mul_ir.ir.is_scalar() for mul_ir in self.irreps_out]
        else:
            assert len(biases) == len(self.irreps_out)
            self.biases = [bool(bias) for bias in biases]
            assert all(not bias or (mul_ir.ir.is_scalar()) for bias, mul_ir in zip(self.biases, self.irreps_out))
        del biases

        # == Generate code ==
<<<<<<< HEAD
        graphmod, self.weight_numel = _codegen_linear(
=======
        graph, self.weight_numel, self.bias_numel = _codegen_linear(
>>>>>>> caf6b926
            self.irreps_in,
            self.irreps_out,
            self.instructions,
            self.biases,
            shared_weights=shared_weights,
            optimize_einsums=self._optimize_einsums
        )
        self._codegen_register({
            "_compiled_main": graphmod
        })

        # == Generate weights ==
        if internal_weights and self.weight_numel > 0:
            assert self.shared_weights, "Having internal weights impose shared weights"
            self.weight = torch.nn.Parameter(torch.randn(self.weight_numel))
        else:
            # For TorchScript, there always has to be some kind of defined .weight
            self.register_buffer('weight', torch.Tensor())

        # == Generate biases ==
        if internal_weights and self.bias_numel > 0:
            assert self.shared_weights, "Having internal weights impose shared weights"
            self.bias = torch.nn.Parameter(torch.zeros(self.bias_numel))  # see appendix C.1 and Eq.5 of https://arxiv.org/pdf/2011.14522.pdf
        else:
            self.register_buffer('bias', torch.Tensor())

        # == Compute output mask ==
        if self.irreps_out.dim > 0:
            output_mask = torch.cat([
                torch.ones(mul_ir.dim)
                if any(
                    (ins.i_out == i_out) and (0 not in ins.path_shape)
                    for ins in self.instructions
                ) or bias
                else torch.zeros(mul_ir.dim)
                for i_out, (mul_ir, bias) in enumerate(zip(self.irreps_out, self.biases))
            ])
        else:
            output_mask = torch.ones(0)
        self.register_buffer('output_mask', output_mask)

    def __repr__(self):
        return f"{self.__class__.__name__}({self.irreps_in} -> {self.irreps_out} | {self.weight_numel} weights)"

    def forward(self, features, weight: Optional[torch.Tensor] = None, bias: Optional[torch.Tensor] = None):
        """evaluate

        Parameters
        ----------
        features : `torch.Tensor`
            tensor of shape ``(..., irreps_in.dim)``

        weight : `torch.Tensor`, optional
            required if ``internal_weights`` is `False`

        Returns
        -------
        `torch.Tensor`
            tensor of shape ``(..., irreps_out.dim)``
        """
        if weight is None:
            if self.weight_numel > 0 and not self.internal_weights:
                raise RuntimeError("Weights must be provided when internal_weights = False")
            weight = self.weight
        if bias is None:
            if self.bias_numel > 0 and not self.internal_weights:
                raise RuntimeError("Biases must be provided when internal_weights = False")
            bias = self.bias
        return self._compiled_main(features, weight, bias)

    def weight_view_for_instruction(
        self,
        instruction: int,
        weight: Optional[torch.Tensor] = None
    ) -> torch.Tensor:
        r"""View of weights corresponding to ``instruction``.

        Parameters
        ----------
        instruction : int
            The index of the instruction to get a view on the weights for.

        weight : `torch.Tensor`, optional
            like ``weight`` argument to ``forward()``

        Returns
        -------
        `torch.Tensor`
            A view on ``weight`` or this object's internal weights for the weights corresponding to the ``instruction`` th instruction.
        """
        if weight is None:
            assert self.internal_weights, "Weights must be provided when internal_weights = False"
            weight = self.weight
        batchshape = weight.shape[:-1]
        offset = sum(prod(ins.path_shape) for ins in self.instructions[:instruction])
        ins = self.instructions[instruction]
        return weight.narrow(-1, offset, prod(ins.path_shape)).view(batchshape + ins.path_shape)

    def weight_views(
        self,
        weight: Optional[torch.Tensor] = None,
        yield_instruction: bool = False
    ):
        r"""Iterator over weight views for all instructions.

        Parameters
        ----------
        weight : `torch.Tensor`, optional
            like ``weight`` argument to ``forward()``

        yield_instruction : `bool`, default False
            Whether to also yield the corresponding instruction.

        Yields
        ------
        If ``yield_instruction`` is ``True``, yields ``(instruction_index, instruction, weight_view)``.
        Otherwise, yields ``weight_view``.
        """
        if weight is None:
            assert self.internal_weights, "Weights must be provided when internal_weights = False"
            weight = self.weight
        batchshape = weight.shape[:-1]
        offset = 0
        for ins_i, ins in enumerate(self.instructions):
            flatsize = prod(ins.path_shape)
            this_weight = weight.narrow(-1, offset, flatsize).view(batchshape + ins.path_shape)
            offset += flatsize
            if yield_instruction:
                yield ins_i, ins, this_weight
            else:
                yield this_weight
        return


def _codegen_linear(
    irreps_in: o3.Irreps,
    irreps_out: o3.Irreps,
    instructions: List[Instruction],
    biases: List[bool],
    shared_weights: bool = False,
    optimize_einsums: bool = True,
) -> Tuple[fx.GraphModule, int]:
    graph_out = fx.Graph()

    # = Function definitions =
    x = fx.Proxy(graph_out.placeholder('x', torch.Tensor))
    ws = fx.Proxy(graph_out.placeholder('w', torch.Tensor))
    bs = fx.Proxy(graph_out.placeholder('b', torch.Tensor))

    size = x.shape[:-1]
    outsize = size + (irreps_out.dim,)

    bias_numel = sum(mul_ir.dim for bias, mul_ir in zip(biases, irreps_out) if bias)
    if bias_numel > 0:
        bs = bs.reshape(-1, bias_numel)

    # = Short-circut for nothing to do =
    # We produce no code for empty instructions
    instructions = [ins for ins in instructions if 0 not in ins.path_shape]

    if len(instructions) == 0 and bias_numel == 0:
        out = x.new_zeros(outsize)

        graph_out.output(out.node, torch.Tensor)
        # Short circut
        # 0 is weight_numel
<<<<<<< HEAD
        return fx.GraphModule({}, graph_out, "linear_forward"), 0
=======
        return graph_out, 0, 0
>>>>>>> caf6b926

    x = x.reshape(-1, irreps_in.dim)
    batch_out = x.shape[0]

    out_bias_list = []
    bias_index = 0
    for bias, mul_ir_out in zip(biases, irreps_out):
        if bias:
            if sum(biases) == 1:
                b = bs
            else:
                b = bs[:, bias_index:bias_index + mul_ir_out.dim]
                bias_index += mul_ir_out.dim
            out_bias_list += [[b.expand(batch_out, -1)]]
        else:
            out_bias_list += [[]]

    weight_numel = sum(prod(ins.path_shape) for ins in instructions)
    if weight_numel > 0:
        ws = ws.reshape(-1, weight_numel)

    # = extract individual input irreps =
    if len(irreps_in) == 1:
        x_list = [x.reshape(batch_out, irreps_in[0].mul, irreps_in[0].ir.dim)]
    else:
        x_list = [
            x[:, i].reshape(batch_out, mul_ir.mul, mul_ir.ir.dim)
            for i, mul_ir in zip(irreps_in.slices(), irreps_in)
        ]

    z = '' if shared_weights else 'z'

    flat_weight_index = 0

    out_list = []

    for ins in instructions:
        mul_ir_in = irreps_in[ins.i_in]
        mul_ir_out = irreps_out[ins.i_out]

        # Short-circut for empty irreps
        if mul_ir_in.dim == 0 or mul_ir_out.dim == 0:
            continue

        # Extract the weight from the flattened weight tensor
        path_nweight = prod(ins.path_shape)
        if len(instructions) == 1:
            # Avoid unnecessary view when there is only one weight
            w = ws
        else:
            w = ws[
                :,
                flat_weight_index:flat_weight_index + path_nweight
            ]
        w = w.reshape(
            (() if shared_weights else (-1,)) + ins.path_shape
        )
        flat_weight_index += path_nweight

        ein_out = torch.einsum(f"{z}uw,zui->zwi", w, x_list[ins.i_in])
        alpha = 1.0 / math.sqrt(
            mul_ir_in.mul * sum(
                1 if other_ins.i_out == ins.i_out else 0
                for other_ins in instructions
            )
        )
        ein_out = alpha * ein_out

        out_list += [ein_out.reshape(batch_out, mul_ir_out.dim)]

    # = Return the result =
    out = [
        _sum_tensors(
            [out for ins, out in zip(instructions, out_list) if ins.i_out == i_out] + out_bias_list[i_out],
            shape=(batch_out, mul_ir_out.dim),
            like=x
        )
        for i_out, mul_ir_out in enumerate(irreps_out)
        if mul_ir_out.mul > 0
    ]
    if len(out) > 1:
        out = torch.cat(out, dim=1)
    else:
        out = out[0]

    out = out.reshape(outsize)

    graph_out.output(out.node, torch.Tensor)

    # check graphs
    graph_out.lint()

    graphmod_out = fx.GraphModule({}, graph_out, "linear_forward")

    # TODO: when eliminate_dead_code() is in PyTorch stable, use that
    if optimize_einsums:
<<<<<<< HEAD
        try:
            from opt_einsum_fx import optimize_einsums_full, jitable
        except ImportError:
            # opt_einsum_fx is not installed
            pass
        else:
            # See _tensor_product/_codegen.py for notes
            batchdim = 4
            example_inputs = (
                torch.zeros((batchdim, irreps_in.dim), dtype=torch.float32),
                torch.zeros(
                    1 if shared_weights else batchdim,
                    flat_weight_index,
                    dtype=torch.float32
                ),
            )
            graphmod_out = jitable(optimize_einsums_full(graphmod_out, example_inputs))

    return graphmod_out, weight_numel
=======
        # See _tensor_product/_codegen.py for notes
        batchdim = 4
        example_inputs = (
            torch.zeros((batchdim, irreps_in.dim), dtype=torch.float32),
            torch.zeros(
                1 if shared_weights else batchdim,
                weight_numel,
                dtype=torch.float32
            ),
            torch.zeros(
                1 if shared_weights else batchdim,
                bias_numel,
                dtype=torch.float32
            ),
        )
        graph_out = jitable(optimize_einsums_full(graph_out, example_inputs))

    return graph_out, weight_numel, bias_numel
>>>>>>> caf6b926
<|MERGE_RESOLUTION|>--- conflicted
+++ resolved
@@ -171,11 +171,7 @@
         del biases
 
         # == Generate code ==
-<<<<<<< HEAD
-        graphmod, self.weight_numel = _codegen_linear(
-=======
-        graph, self.weight_numel, self.bias_numel = _codegen_linear(
->>>>>>> caf6b926
+        graphmod, self.weight_numel, self.bias_numel = _codegen_linear(
             self.irreps_in,
             self.irreps_out,
             self.instructions,
@@ -342,11 +338,7 @@
         graph_out.output(out.node, torch.Tensor)
         # Short circut
         # 0 is weight_numel
-<<<<<<< HEAD
-        return fx.GraphModule({}, graph_out, "linear_forward"), 0
-=======
-        return graph_out, 0, 0
->>>>>>> caf6b926
+        return fx.GraphModule({}, graph_out, "linear_forward"), 0, 0
 
     x = x.reshape(-1, irreps_in.dim)
     batch_out = x.shape[0]
@@ -443,27 +435,6 @@
 
     # TODO: when eliminate_dead_code() is in PyTorch stable, use that
     if optimize_einsums:
-<<<<<<< HEAD
-        try:
-            from opt_einsum_fx import optimize_einsums_full, jitable
-        except ImportError:
-            # opt_einsum_fx is not installed
-            pass
-        else:
-            # See _tensor_product/_codegen.py for notes
-            batchdim = 4
-            example_inputs = (
-                torch.zeros((batchdim, irreps_in.dim), dtype=torch.float32),
-                torch.zeros(
-                    1 if shared_weights else batchdim,
-                    flat_weight_index,
-                    dtype=torch.float32
-                ),
-            )
-            graphmod_out = jitable(optimize_einsums_full(graphmod_out, example_inputs))
-
-    return graphmod_out, weight_numel
-=======
         # See _tensor_product/_codegen.py for notes
         batchdim = 4
         example_inputs = (
@@ -481,5 +452,4 @@
         )
         graph_out = jitable(optimize_einsums_full(graph_out, example_inputs))
 
-    return graph_out, weight_numel, bias_numel
->>>>>>> caf6b926
+    return graphmod_out, weight_numel, bias_numel