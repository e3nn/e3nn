# pylint: disable=not-callable, no-member, invalid-name, line-too-long, arguments-differ
"""
Fourier transform : sphere (grid) <--> spherical tensor (Rs=[(1, l) for l in range(lmax + 1)])
"""
import math
import os

import lie_learn.spaces.S3 as S3
import torch
from e3nn import rsh
from e3nn.util.cache_file import cached_picklesjar
from e3nn.util.default_dtype import torch_default_dtype


def s2_grid(res_beta, res_alpha):
    """
    grid on the sphere
    """
    i = torch.arange(res_beta).to(dtype=torch.get_default_dtype())
    betas = (i + 0.5) / res_beta * math.pi

    i = torch.arange(res_alpha).to(dtype=torch.get_default_dtype())
    alphas = i / res_alpha * 2 * math.pi
    return betas, alphas


@cached_picklesjar(os.path.join(os.path.dirname(__file__), 'spherical_harmonics_s2_grid'))
def spherical_harmonics_s2_grid(lmax, res_alpha, res_beta):
    """
    computes the spherical harmonics on the grid on the sphere
    """
    with torch_default_dtype(torch.float64):
        betas, alphas = s2_grid(res_beta, res_alpha)
        sha = rsh.spherical_harmonics_alpha(lmax, alphas)  # [a, m]
        shb = rsh.spherical_harmonics_beta(list(range(lmax + 1)), betas.cos())  # [b, l * m]
        return sha, shb


class ToS2Grid(torch.nn.Module):
    """
    Transform spherical tensor into signal on the sphere

    The inverse transformation of FromS2Grid
    """

    def __init__(self, lmax, res=None, normalization='component'):
        """
        :param lmax: lmax of the input signal
        :param res: resolution of the output as a tuple (beta resolution, alpha resolution)
        :param normalization: either 'norm' or 'component'
        """
        super().__init__()

        assert normalization in ['norm', 'component'], "normalization needs to be 'norm' or 'component'"

        if isinstance(res, int):
            res_beta, res_alpha = res, res
        elif res is None:
            res_beta = 2 * (lmax + 1)
            res_alpha = 2 * res_beta
        else:
            res_beta, res_alpha = res
        del res
        assert res_beta % 2 == 0
        assert res_beta >= 2 * (lmax + 1)

        sha, shb = spherical_harmonics_s2_grid(lmax, res_alpha, res_beta)

        # normalize such that all l has the same variance on the sphere
        if normalization == 'component':
            n = math.sqrt(4 * math.pi) * torch.tensor([
                1 / math.sqrt(2 * l + 1)
                for l in range(lmax + 1)
            ]) / math.sqrt(lmax + 1)
        if normalization == 'norm':
            n = math.sqrt(4 * math.pi) * torch.ones(lmax + 1) / math.sqrt(lmax + 1)
        m = rsh.spherical_harmonics_expand_matrix(lmax)  # [l, m, i]
        shb = torch.einsum('lmj,bj,lmi,l->mbi', m, shb, m, n)  # [m, b, i]

<<<<<<< HEAD
        self.register_buffer('alphas', alphas)
        self.register_buffer('betas', betas)
        self.register_buffer('sha', sha)
        self.register_buffer('shb', shb)
=======
        self.register_buffer('sha', sha.to(dtype=torch.get_default_dtype()))
        self.register_buffer('shb', shb.to(dtype=torch.get_default_dtype()))
>>>>>>> f84bc24c

    def forward(self, x):
        """
        :param x: tensor [..., i=l * m]
        :return: tensor [..., beta, alpha]
        """
        size = x.shape[:-1]
        lmax = round(x.shape[-1] ** 0.5) - 1
        x = x.reshape(-1, (lmax + 1) ** 2)

        x = torch.einsum('mbi,zi->zmb', self.shb, x)
        x = torch.einsum('am,zmb->zba', self.sha, x)
        return x.view(*size, *x.shape[1:])


class FromS2Grid(torch.nn.Module):
    """
    Transform signal on the sphere into spherical tensor

    The inverse transformation of ToS2Grid
    """

    def __init__(self, res, lmax=None, normalization='component', lmax_in=None):
        """
        :param res: resolution of the input as a tuple (beta resolution, alpha resolution)
        :param lmax: maximum l of the output
        :param normalization: either 'norm' or 'component'
        :param lmax_in: maximum l of the input of ToS2Grid in order to be the inverse
        """
        super().__init__()

        assert normalization in ['norm', 'component'], "normalization needs to be 'norm' or 'component'"

        if isinstance(res, int):
            res_beta, res_alpha = res, res
        else:
            res_beta, res_alpha = res
        del res
        if lmax is None:
            lmax = res_beta // 2 - 1
        assert res_beta % 2 == 0
        assert lmax <= res_beta // 2 - 1
        if lmax_in is None:
            lmax_in = lmax

        sha, shb = spherical_harmonics_s2_grid(lmax, res_alpha, res_beta)

        # normalize such that it is the inverse of ToS2Grid
        if normalization == 'component':
            n = math.sqrt(4 * math.pi) * torch.tensor([
                math.sqrt(2 * l + 1)
                for l in range(lmax + 1)
            ]) * math.sqrt(lmax_in + 1)
        if normalization == 'norm':
            n = math.sqrt(4 * math.pi) * torch.ones(lmax + 1) * math.sqrt(lmax_in + 1)
        m = rsh.spherical_harmonics_expand_matrix(lmax)  # [l, m, i]
        qw = torch.tensor(S3.quadrature_weights(res_beta // 2)) * res_beta**2 / res_alpha  # [b]
        shb = torch.einsum('lmj,bj,lmi,l,b->mbi', m, shb, m, n, qw)  # [m, b, i]

        self.register_buffer('sha', sha.to(dtype=torch.get_default_dtype()))
        self.register_buffer('shb', shb.to(dtype=torch.get_default_dtype()))

    def forward(self, x):
        """
        :param x: tensor [..., beta, alpha]
        :return: tensor [..., i=l * m]
        """
        size = x.shape[:-2]
        res_beta, res_alpha = x.shape[-2:]
        x = x.view(-1, res_beta, res_alpha)

        x = torch.einsum('am,zba->zbm', self.sha, x)
        x = torch.einsum('mbi,zbm->zi', self.shb, x)
        return x.view(*size, x.shape[1])<|MERGE_RESOLUTION|>--- conflicted
+++ resolved
@@ -76,16 +76,11 @@
             n = math.sqrt(4 * math.pi) * torch.ones(lmax + 1) / math.sqrt(lmax + 1)
         m = rsh.spherical_harmonics_expand_matrix(lmax)  # [l, m, i]
         shb = torch.einsum('lmj,bj,lmi,l->mbi', m, shb, m, n)  # [m, b, i]
-
-<<<<<<< HEAD
-        self.register_buffer('alphas', alphas)
-        self.register_buffer('betas', betas)
-        self.register_buffer('sha', sha)
-        self.register_buffer('shb', shb)
-=======
+        
+        self.register_buffer('alphas', alphas.to(dtype=torch.get_default_dtype()))
+        self.register_buffer('betas', betas.to(dtype=torch.get_default_dtype()))
         self.register_buffer('sha', sha.to(dtype=torch.get_default_dtype()))
         self.register_buffer('shb', shb.to(dtype=torch.get_default_dtype()))
->>>>>>> f84bc24c
 
     def forward(self, x):
         """
