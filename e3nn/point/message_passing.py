# pylint: disable=arguments-differ, redefined-builtin, missing-docstring, no-member, invalid-name, line-too-long, not-callable
import torch
import torch_geometric as tg


<<<<<<< HEAD
class E3Conv(MessagePassing):
    def __init__(self, Kernel, Rs_in, Rs_out):
        super(E3Conv, self).__init__(aggr='add', flow='target_to_source')
        self.kernel = Kernel(Rs_in, Rs_out)
=======
class MessagePassing(tg.nn.MessagePassing):
    def __init__(self, kernel):
        super(MessagePassing, self).__init__(aggr='add', flow='target_to_source')
        self.kernel = kernel
>>>>>>> ba3e9ccb

    def forward(self, features, edge_index, edge_r, size=None, n_norm=1):
        """
        :param features: Tensor of shape [n_source, dim(Rs_in)]
        :param edge_index: LongTensor of shape [2, num_messages]
                           edge_index[0] = targets
                           edge_index[1] = sources
        :param edge_r: Tensor of shape [num_messages, 3]
                       edge_r = position_source - position_target
        :param size: (n_target, n_source) or None
        :param n_norm: typical number of sources per target

<<<<<<< HEAD
    def message(self, x_j, k):
        out = torch.einsum('eij,ej->ei', k, x_j)
        return out
=======
        :return: Tensor of shape [n_target, dim(Rs_out)]
        """
        k = self.kernel(edge_r)
        k.div_(n_norm ** 0.5)
        return self.propagate(edge_index, size=size, x=features, k=k)
>>>>>>> ba3e9ccb

    def message(self, x_j, k):
        if k.shape[0] == 0:  # https://github.com/pytorch/pytorch/issues/37628
            return torch.zeros(0, k.shape[1])
        return torch.einsum('eij,ej->ei', k, x_j)<|MERGE_RESOLUTION|>--- conflicted
+++ resolved
@@ -3,17 +3,10 @@
 import torch_geometric as tg
 
 
-<<<<<<< HEAD
-class E3Conv(MessagePassing):
-    def __init__(self, Kernel, Rs_in, Rs_out):
+class E3Conv(tg.nn.MessagePassing):
+    def __init__(self, kernel):
         super(E3Conv, self).__init__(aggr='add', flow='target_to_source')
-        self.kernel = Kernel(Rs_in, Rs_out)
-=======
-class MessagePassing(tg.nn.MessagePassing):
-    def __init__(self, kernel):
-        super(MessagePassing, self).__init__(aggr='add', flow='target_to_source')
         self.kernel = kernel
->>>>>>> ba3e9ccb
 
     def forward(self, features, edge_index, edge_r, size=None, n_norm=1):
         """
@@ -26,17 +19,13 @@
         :param size: (n_target, n_source) or None
         :param n_norm: typical number of sources per target
 
-<<<<<<< HEAD
-    def message(self, x_j, k):
-        out = torch.einsum('eij,ej->ei', k, x_j)
-        return out
-=======
         :return: Tensor of shape [n_target, dim(Rs_out)]
         """
+        if size is None:
+            size = features.shape[0]
         k = self.kernel(edge_r)
         k.div_(n_norm ** 0.5)
         return self.propagate(edge_index, size=size, x=features, k=k)
->>>>>>> ba3e9ccb
 
     def message(self, x_j, k):
         if k.shape[0] == 0:  # https://github.com/pytorch/pytorch/issues/37628
