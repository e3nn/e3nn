# Changelog
All notable changes to this project will be documented in this file.

The format is based on [Keep a Changelog](https://keepachangelog.com/en/1.0.0/),
and this project adheres to [Semantic Versioning](https://semver.org/spec/v2.0.0.html).

## [Unreleased]

## [0.2.3] - 2021-02-23
### Added
<<<<<<< HEAD
- `o3.TensorProduct` is jit scriptable
- Add argument `basis` into `math.soft_one_hot_linspace` that can take values `gaussian` and `cosine`
=======
- Add argument `basis` into `math.soft_one_hot_linspace` that can take values `gaussian`, `cosine` and `fourier`
>>>>>>> 35e1e5fd
- `io.SphericalTensor.sum_of_diracs`
- Optional arguments `function(..., device=None, dtype=None)` for many functions
- `e3nn.nn.models.gate_points_2102` using node attributes along the length embedding to feed the radial network
- `Irreps.slices()`
- Module `Extract` (and `ExtractIr`) to extract subsets of irreps tensors
- Recursive TorchScript compiler `e3nn.util.jit`
- TorchScript support for `TensorProduct` and subclasses, `NormActivation`, `Gate`, `FullyConnectedNet`, and `gate_points_2101.Network`

### Changed
- in `o3.TensorProduct.instructions`: renamed `weight_shape` in `path_shape` and is now set even if `has_weight` is `False`
- `o3.TensorProduct` weights are now flattened tensors
- rename `io.SphericalTensor.from_geometry_adjusted` into `io.SphericalTensor.with_peaks_at`
- in `ReducedTensorProducts`, `ElementwiseTensorProduct` and `FullTensorProduct`: rename `irreps_out` argument into `set_ir_out` to not confuse it with `o3.Irreps`

### Removed
- `io.SphericalTensor.from_geometry_global_rescale`
- `e3nn.math.reduce.reduce_tensor` in favor of `e3nn.o3.ReducedTensorProducts`
- swish, use `torch.nn.functional.silu` instead
- `"cartesian_vectors"` for equivariance testing — since the 0.2.2 Euler angle convention change, L=1 irreps are equivalent
### Fixed
- `io.SphericalTensor.from_samples_on_s2` manage batch dimension
- Modules that generate code now clean up their temporary files
- `NormActivation` now works on GPU

## [0.2.2] - 2021-02-09
### Changed
- Euler angle convention from ZYZ to YXY
- `TensorProduct.weight_shapes` content put into `TensorProduct.instructions`

### Added
- Better TorchScript support<|MERGE_RESOLUTION|>--- conflicted
+++ resolved
@@ -5,15 +5,12 @@
 and this project adheres to [Semantic Versioning](https://semver.org/spec/v2.0.0.html).
 
 ## [Unreleased]
+### Added
+- `o3.TensorProduct` is jit scriptable
 
 ## [0.2.3] - 2021-02-23
 ### Added
-<<<<<<< HEAD
-- `o3.TensorProduct` is jit scriptable
-- Add argument `basis` into `math.soft_one_hot_linspace` that can take values `gaussian` and `cosine`
-=======
 - Add argument `basis` into `math.soft_one_hot_linspace` that can take values `gaussian`, `cosine` and `fourier`
->>>>>>> 35e1e5fd
 - `io.SphericalTensor.sum_of_diracs`
 - Optional arguments `function(..., device=None, dtype=None)` for many functions
 - `e3nn.nn.models.gate_points_2102` using node attributes along the length embedding to feed the radial network
