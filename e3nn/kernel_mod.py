# pylint: disable=missing-docstring, line-too-long, invalid-name, arguments-differ, no-member, pointless-statement, unbalanced-tuple-unpacking
import math

import torch

from e3nn import o3, rs, rsh
from e3nn.linear_mod import KernelLinear


def kernel_geometric(Rs_in, Rs_out, selection_rule=o3.selection_rule_in_out_sh, normalization='component'):
    # Compute Clebsh-Gordan coefficients
    Rs_f, Q = rs.tensor_product(Rs_in, selection_rule, Rs_out, normalization)  # [out, in, Y]

    # Sort filters representation
    Rs_f, perm = rs.sort(Rs_f)
    Rs_f = rs.simplify(Rs_f)
    Q = torch.einsum('ijk,lk->ijl', Q, perm)
    del perm

    # Normalize the spherical harmonics
    if normalization == 'component':
        diag = torch.ones(rs.irrep_dim(Rs_f))
    if normalization == 'norm':
        diag = torch.cat([torch.ones(2 * l + 1) / math.sqrt(2 * l + 1) for _, l, _ in Rs_f])
    norm_Y = math.sqrt(4 * math.pi) * torch.diag(diag)  # [Y, Y]

    # Matrix to dispatch the spherical harmonics
    mat_Y = rs.map_irrep_to_Rs(Rs_f)  # [Rs_f, Y]
    mat_Y = mat_Y @ norm_Y

    # Create the radial model: R+ -> R^n_path
    mat_R = rs.map_mul_to_Rs(Rs_f)  # [Rs_f, R]

    mixing_matrix = torch.einsum('ijk,ky,kw->ijyw', Q, mat_Y, mat_R)  # [out, in, Y, R]
    return Rs_f, mixing_matrix


class Kernel(torch.nn.Module):
<<<<<<< HEAD
    def __init__(self, Rs_in, Rs_out, RadialModel, selection_rule=o3.selection_rule_in_out_sh, sh=rsh.spherical_harmonics_xyz, normalization='norm'):
=======
    def __init__(self, Rs_in, Rs_out, RadialModel, selection_rule=o3.selection_rule_in_out_sh, sh=o3.spherical_harmonics_xyz, normalization='component'):
>>>>>>> 70d5058c
        """
        :param Rs_in: list of triplet (multiplicity, representation order, parity)
        :param Rs_out: list of triplet (multiplicity, representation order, parity)
        :param RadialModel: Class(d), trainable model: R -> R^d
        :param selection_rule: function of signature (l_in, p_in, l_out, p_out) -> [l_filter]
        :param sh: spherical harmonics function of signature ([l_filter], xyz[..., 3]) -> Y[m, ...]
        :param normalization: either 'norm' or 'component'
        representation order = nonnegative integer
        parity = 0 (no parity), 1 (even), -1 (odd)
        """
        super().__init__()

        self.Rs_in = rs.convention(Rs_in)
        self.Rs_out = rs.convention(Rs_out)
        self.check_input_output(selection_rule)

        Rs_f, Q = kernel_geometric(self.Rs_in, self.Rs_out, selection_rule, normalization)
        self.register_buffer('Q', Q)  # [out, in, Y, R]

        self.sh = sh
        self.Ls = [l for _, l, _ in Rs_f]
        self.R = RadialModel(rs.mul_dim(Rs_f))

        self.linear = KernelLinear(self.Rs_in, self.Rs_out)

    def __repr__(self):
        return "{name} ({Rs_in} -> {Rs_out})".format(
            name=self.__class__.__name__,
            Rs_in=rs.format_Rs(self.Rs_in),
            Rs_out=rs.format_Rs(self.Rs_out),
        )

    def check_input_output(self, selection_rule):
        for _, l_out, p_out in self.Rs_out:
            if not any(selection_rule(l_in, p_in, l_out, p_out) for _, l_in, p_in in self.Rs_in):
                raise ValueError("warning! the output (l={}, p={}) cannot be generated".format(l_out, p_out))

        for _, l_in, p_in in self.Rs_in:
            if not any(selection_rule(l_in, p_in, l_out, p_out) for _, l_out, p_out in self.Rs_out):
                raise ValueError("warning! the input (l={}, p={}) cannot be used".format(l_in, p_in))

    def forward(self, r, r_eps=0, **_kwargs):
        """
        :param r: tensor [..., 3]
        :return: tensor [..., l_out * mul_out * m_out, l_in * mul_in * m_in]
        """
        *size, xyz = r.size()
        assert xyz == 3
        r = r.reshape(-1, 3)

        radii = r.norm(2, dim=1)  # [batch]

        # (1) Case r > 0

        # precompute all needed spherical harmonics
        Y = self.sh(self.Ls, r[radii > r_eps])  # [batch, l_filter * m_filter]

        # use the radial model to fix all the degrees of freedom
        # note: for the normalization we assume that the variance of R[i] is one
        R = self.R(radii[radii > r_eps])  # [batch, l_out * l_in * mul_out * mul_in * l_filter]

        kernel1 = torch.einsum('ijyw,zy,zw->zij', self.Q, Y, R)

        # (2) Case r = 0

        kernel2 = self.linear()

        kernel = r.new_zeros(len(r), *kernel2.shape)
        kernel[radii > r_eps] = kernel1
        kernel[radii <= r_eps] = kernel2

        return kernel.view(*size, *kernel2.shape)


class FrozenKernel(torch.nn.Module):
<<<<<<< HEAD
    def __init__(self, Rs_in, Rs_out, RadialModel, r, r_eps=0, selection_rule=o3.selection_rule_in_out_sh, sh=rsh.spherical_harmonics_xyz, normalization='norm'):
=======
    def __init__(self, Rs_in, Rs_out, RadialModel, r, r_eps=0, selection_rule=o3.selection_rule_in_out_sh, sh=o3.spherical_harmonics_xyz, normalization='component'):
>>>>>>> 70d5058c
        """
        :param Rs_in: list of triplet (multiplicity, representation order, parity)
        :param Rs_out: list of triplet (multiplicity, representation order, parity)
        :param RadialModel: Class(d), trainable model: R -> R^d
        :param tensor r: [..., 3]
        :param float r_eps: distance considered as zero
        :param selection_rule: function of signature (l_in, p_in, l_out, p_out) -> [l_filter]
        :param sh: spherical harmonics function of signature ([l_filter], xyz[..., 3]) -> Y[m, ...]
        :param normalization: either 'norm' or 'component'
        representation order = nonnegative integer
        parity = 0 (no parity), 1 (even), -1 (odd)
        """
        super().__init__()

        self.Rs_in = rs.convention(Rs_in)
        self.Rs_out = rs.convention(Rs_out)
        self.check_input_output(selection_rule)

        *self.size, xyz = r.size()
        assert xyz == 3
        r = r.reshape(-1, 3)  # [batch, space]
        self.radii = r.norm(2, dim=1)  # [batch]
        self.r_eps = r_eps

        Rs_f, Q = kernel_geometric(self.Rs_in, self.Rs_out, selection_rule, normalization)
        Y = sh([l for _, l, _ in Rs_f], r[self.radii > self.r_eps])  # [batch, l_filter * m_filter]
        Q = torch.einsum('ijyw,zy->zijw', Q, Y)
        self.register_buffer('Q', Q)  # [out, in, Y, R]

        self.R = RadialModel(rs.mul_dim(Rs_f))

        if (self.radii <= self.r_eps).any():
            self.linear = KernelLinear(self.Rs_in, self.Rs_out)
        else:
            self.linear = None

    def __repr__(self):
        return "{name} ({Rs_in} -> {Rs_out})".format(
            name=self.__class__.__name__,
            Rs_in=rs.format_Rs(self.Rs_in),
            Rs_out=rs.format_Rs(self.Rs_out),
        )

    def check_input_output(self, selection_rule):
        for _, l_out, p_out in self.Rs_out:
            if not any(selection_rule(l_in, p_in, l_out, p_out) for _, l_in, p_in in self.Rs_in):
                raise ValueError("warning! the output (l={}, p={}) cannot be generated".format(l_out, p_out))

        for _, l_in, p_in in self.Rs_in:
            if not any(selection_rule(l_in, p_in, l_out, p_out) for _, l_out, p_out in self.Rs_out):
                raise ValueError("warning! the input (l={}, p={}) cannot be used".format(l_in, p_in))

    def forward(self):
        """
        :return: tensor [..., l_out * mul_out * m_out, l_in * mul_in * m_in]
        """
        # (1) Case r > 0

        # use the radial model to fix all the degrees of freedom
        # note: for the normalization we assume that the variance of R[i] is one
        R = self.R(self.radii[self.radii > self.r_eps])  # [batch, l_out * l_in * mul_out * mul_in * l_filter]

        kernel1 = torch.einsum('zijw,zw->zij', self.Q, R)

        # (2) Case r = 0

        if self.linear is not None:
            kernel2 = self.linear()

            kernel = kernel1.new_zeros(len(self.radii), *kernel2.shape)
            kernel[self.radii > self.r_eps] = kernel1
            kernel[self.radii <= self.r_eps] = kernel2
        else:
            kernel = kernel1

        return kernel.view(*self.size, *kernel2.shape)<|MERGE_RESOLUTION|>--- conflicted
+++ resolved
@@ -36,11 +36,7 @@
 
 
 class Kernel(torch.nn.Module):
-<<<<<<< HEAD
-    def __init__(self, Rs_in, Rs_out, RadialModel, selection_rule=o3.selection_rule_in_out_sh, sh=rsh.spherical_harmonics_xyz, normalization='norm'):
-=======
-    def __init__(self, Rs_in, Rs_out, RadialModel, selection_rule=o3.selection_rule_in_out_sh, sh=o3.spherical_harmonics_xyz, normalization='component'):
->>>>>>> 70d5058c
+    def __init__(self, Rs_in, Rs_out, RadialModel, selection_rule=o3.selection_rule_in_out_sh, sh=rsh.spherical_harmonics_xyz, normalization='component'):
         """
         :param Rs_in: list of triplet (multiplicity, representation order, parity)
         :param Rs_out: list of triplet (multiplicity, representation order, parity)
@@ -116,11 +112,7 @@
 
 
 class FrozenKernel(torch.nn.Module):
-<<<<<<< HEAD
-    def __init__(self, Rs_in, Rs_out, RadialModel, r, r_eps=0, selection_rule=o3.selection_rule_in_out_sh, sh=rsh.spherical_harmonics_xyz, normalization='norm'):
-=======
-    def __init__(self, Rs_in, Rs_out, RadialModel, r, r_eps=0, selection_rule=o3.selection_rule_in_out_sh, sh=o3.spherical_harmonics_xyz, normalization='component'):
->>>>>>> 70d5058c
+    def __init__(self, Rs_in, Rs_out, RadialModel, r, r_eps=0, selection_rule=o3.selection_rule_in_out_sh, sh=rsh.spherical_harmonics_xyz, normalization='component'):
         """
         :param Rs_in: list of triplet (multiplicity, representation order, parity)
         :param Rs_out: list of triplet (multiplicity, representation order, parity)
