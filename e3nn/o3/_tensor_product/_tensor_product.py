--- conflicted
+++ resolved
@@ -537,17 +537,10 @@
         `torch.Tensor`
             tensor of shape ``(..., irreps_out.dim)``
         """
-<<<<<<< HEAD
-        torch._assert(x.shape[-1] == self._in1_dim, "Incorrect last dimension for x")
+
+	torch._assert(x.shape[-1] == self._in1_dim, "Incorrect last dimension for x")
         torch._assert(y.shape[-1] == self._in2_dim, "Incorrect last dimension for y")
-                
-=======
-        if not torch.jit.is_scripting():
-            if not is_fx_tracing():
-                assert x.shape[-1] == self._in1_dim, "Incorrect last dimension for x"
-                assert y.shape[-1] == self._in2_dim, "Incorrect last dimension for y"
-
->>>>>>> 4319ed22
+
         # - PROFILER - with torch.autograd.profiler.record_function(self._profiling_str):
         real_weight = self._get_weights(weight)
         return self._compiled_main_left_right(x, y, real_weight)
