--- conflicted
+++ resolved
@@ -4,10 +4,7 @@
 import torch
 from e3nn import o3
 from e3nn.util import eval_code
-<<<<<<< HEAD
 from e3nn.util.jit import compile_mode
-=======
->>>>>>> c2ce4e3e
 
 
 def _prod(x):
