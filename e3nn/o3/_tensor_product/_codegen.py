from math import sqrt
from typing import List, Tuple

import torch
from e3nn import o3
from e3nn.util import prod
from opt_einsum_fx import jitable, optimize_einsums_full
from torch import fx

from ._instruction import Instruction


def _sum_tensors(xs: List[torch.Tensor], shape: torch.Size, like: torch.Tensor):
    if len(xs) > 0:
        out = xs[0]
        for x in xs[1:]:
            out = out + x
        return out
    return like.new_zeros(shape)


def codegen_tensor_product(
    irreps_in1: o3.Irreps,
    in1_var: List[float],
    irreps_in2: o3.Irreps,
    in2_var: List[float],
    irreps_out: o3.Irreps,
    out_var: List[float],
    instructions: List[Instruction],
    normalization: str = 'component',
    shared_weights: bool = False,
    specialized_code: bool = True,
    optimize_einsums: bool = True,
) -> Tuple[fx.GraphModule, fx.GraphModule]:
    graph_out = fx.Graph()
    graph_right = fx.Graph()

    # = Function definitions =
    x1s_out = fx.Proxy(graph_out.placeholder('x1', torch.Tensor))
    x2s_out = fx.Proxy(graph_out.placeholder('x2', torch.Tensor))
    ws_out = fx.Proxy(graph_out.placeholder('w', torch.Tensor))

    x2s_right = fx.Proxy(graph_right.placeholder('x2', torch.Tensor))
    ws_right = fx.Proxy(graph_right.placeholder('w', torch.Tensor))

    empty_out = fx.Proxy(graph_out.call_function(torch.empty, ((),), dict(device='cpu')))
    empty_right = fx.Proxy(graph_right.call_function(torch.empty, ((),), dict(device='cpu')))
    if shared_weights:
        size_out = torch.broadcast_tensors(empty_out.expand(x1s_out.shape[:-1]), empty_out.expand(x2s_out.shape[:-1]))[0].shape
        size_right = x2s_right.shape[:-1]
    else:
        size_out = torch.broadcast_tensors(empty_out.expand(x1s_out.shape[:-1]), empty_out.expand(x2s_out.shape[:-1]), empty_out.expand(ws_out.shape[:-1]))[0].shape
        size_right = torch.broadcast_tensors(empty_right.expand(x2s_right.shape[:-1]), empty_right.expand(ws_right.shape[:-1]))[0].shape

    # = Short-circut for zero dimensional =
    # We produce no code for empty instructions
    instructions = [ins for ins in instructions if 0 not in ins.path_shape]

    if len(instructions) == 0:
        out_out = x1s_out.new_zeros(size_out + (irreps_out.dim,))
        out_right = x2s_right.new_zeros(size_right + (irreps_in1.dim, irreps_out.dim,))

        graph_out.output(out_out.node, torch.Tensor)
        graph_right.output(out_right.node, torch.Tensor)
        # Short circut
        return (
            fx.GraphModule({}, graph_out, "tp_forward"),
            fx.GraphModule({}, graph_right, "tp_right")
        )

    # = Broadcast inputs =
    if shared_weights:
        x1s_out, x2s_out = x1s_out.broadcast_to(size_out + (-1,)), x2s_out.broadcast_to(size_out + (-1,))
    else:
        x1s_out, x2s_out, ws_out = x1s_out.broadcast_to(size_out + (-1,)), x2s_out.broadcast_to(size_out + (-1,)), ws_out.broadcast_to(size_out + (-1,))
        x2s_right, ws_right = x2s_right.broadcast_to(size_right + (-1,)), ws_right.broadcast_to(size_right + (-1,))

    outsize_out = size_out + (irreps_out.dim,)
    outsize_right = size_right + (irreps_in1.dim, irreps_out.dim,)

    x1s_out = x1s_out.reshape(-1, irreps_in1.dim)
    x2s_out = x2s_out.reshape(-1, irreps_in2.dim)
    x2s_right = x2s_right.reshape(-1, irreps_in2.dim)

    batch_out = x1s_out.shape[0]
    batch_right = x2s_right.shape[0]

    # = Determine number of weights and reshape weights ==
    weight_numel = sum(prod(ins.path_shape) for ins in instructions if ins.has_weight)
    if weight_numel > 0:
        ws_out = ws_out.reshape(-1, weight_numel)
        ws_right = ws_right.reshape(-1, weight_numel)
    del weight_numel

    # = book-keeping for wigners =
    w3j = []
    w3j_dict_out = dict()
    w3j_dict_right = dict()

    # = extract individual input irreps =
    # If only one input irrep, can avoid creating a view
    if len(irreps_in1) == 1:
        x1_list_out = [x1s_out.reshape(batch_out, irreps_in1[0].mul, irreps_in1[0].ir.dim)]
    else:
        x1_list_out = [
            x1s_out[:, i].reshape(batch_out, mul_ir.mul, mul_ir.ir.dim)
            for i, mul_ir in zip(irreps_in1.slices(), irreps_in1)
        ]

    x2_list_out = []
    x2_list_right = []
    # If only one input irrep, can avoid creating a view
    if len(irreps_in2) == 1:
        x2_list_out.append(
            x2s_out.reshape(batch_out, irreps_in2[0].mul, irreps_in2[0].ir.dim)
        )
        x2_list_right.append(
            x2s_right.reshape(batch_right, irreps_in2[0].mul, irreps_in2[0].ir.dim)
        )
    else:
        for i, mul_ir in zip(irreps_in2.slices(), irreps_in2):
            x2_list_out.append(
                x2s_out[:, i].reshape(batch_out, mul_ir.mul, mul_ir.ir.dim)
            )
            x2_list_right.append(
                x2s_right[:, i].reshape(batch_right, mul_ir.mul, mul_ir.ir.dim)
            )

    # The einsum string index to prepend to the weights if the weights are not shared and have a batch dimension
    z = '' if shared_weights else 'z'

    # Cache of input irrep pairs whose outer products (xx) have already been computed
    xx_dict = dict()

    # Current index in the flat weight tensor
    flat_weight_index = 0

    out_list_out = []
    out_list_right = []

    for ins in instructions:
        mul_ir_in1 = irreps_in1[ins.i_in1]
        mul_ir_in2 = irreps_in2[ins.i_in2]
        mul_ir_out = irreps_out[ins.i_out]

        assert mul_ir_in1.ir.p * mul_ir_in2.ir.p == mul_ir_out.ir.p
        assert abs(mul_ir_in1.ir.l - mul_ir_in2.ir.l) <= mul_ir_out.ir.l <= mul_ir_in1.ir.l + mul_ir_in2.ir.l

        if mul_ir_in1.dim == 0 or mul_ir_in2.dim == 0 or mul_ir_out.dim == 0:
            continue

        alpha = ins.path_weight * out_var[ins.i_out] / sum(in1_var[i.i_in1] * in2_var[i.i_in2] for i in instructions if i.i_out == ins.i_out)

        # Open the profiler block
        name = f"{mul_ir_in1} x {mul_ir_in2} = {mul_ir_out} {ins.connection_mode} {ins.has_weight}"
        handle_out = graph_out.call_function(torch.ops.profiler._record_function_enter, (name,))
        handle_right = graph_right.call_function(torch.ops.profiler._record_function_enter, (name,))

        x1_out = x1_list_out[ins.i_in1]
        x2_out = x2_list_out[ins.i_in2]
        x2_right = x2_list_right[ins.i_in2]

        e1_right = fx.Proxy(graph_right.call_function(torch.eye, (mul_ir_in1.mul,), dict(dtype=x2s_right.dtype.node, device=x2s_right.device.node)))
        e2_right = fx.Proxy(graph_right.call_function(torch.eye, (mul_ir_in2.mul,), dict(dtype=x2s_right.dtype.node, device=x2s_right.device.node)))
        i1_right = fx.Proxy(graph_right.call_function(torch.eye, (mul_ir_in1.ir.dim,), dict(dtype=x2s_right.dtype.node, device=x2s_right.device.node)))

        assert ins.connection_mode in ['uvw', 'uvu', 'uvv', 'uuw', 'uuu', 'uvuv']

        alpha = sqrt(alpha / {
            'uvw': (mul_ir_in1.mul * mul_ir_in2.mul),
            'uvu': mul_ir_in2.mul,
            'uvv': mul_ir_in1.mul,
            'uuw': mul_ir_in1.mul,
            'uuu': 1,
            'uvuv': 1,
        }[ins.connection_mode])

        if ins.has_weight:
            # Extract the weight from the flattened weight tensor
            w_out = ws_out[:, flat_weight_index:flat_weight_index + prod(ins.path_shape)].reshape((() if shared_weights else (-1,)) + tuple(ins.path_shape))
            w_right = ws_right[:, flat_weight_index:flat_weight_index + prod(ins.path_shape)].reshape((() if shared_weights else (-1,)) + tuple(ins.path_shape))
            flat_weight_index += prod(ins.path_shape)

        # Construct the general xx in case this instruction isn't specialized
        # If this isn't used, the dead code will get removed
        key = (ins.i_in1, ins.i_in2, ins.connection_mode[:2])
        if key not in xx_dict:
            if ins.connection_mode[:2] == 'uv':
                xx_dict[key] = torch.einsum('zui,zvj->zuvij', x1_out, x2_out)
            if ins.connection_mode[:2] == 'uu':
                xx_dict[key] = torch.einsum('zui,zuj->zuij', x1_out, x2_out)
        xx = xx_dict[key]

        # Create a proxy & request for the relevant wigner w3j
        # If not used (because of specialized code), will get removed later.
        key = (mul_ir_in1.ir.l, mul_ir_in2.ir.l, mul_ir_out.ir.l)
        if key not in w3j:
            w3j_dict_out[key] = fx.Proxy(graph_out.get_attr(f"_w3j_{key[0]}_{key[1]}_{key[2]}"))
            w3j_dict_right[key] = fx.Proxy(graph_right.get_attr(f"_w3j_{key[0]}_{key[1]}_{key[2]}"))
            w3j.append(key)
        w3j_out = w3j_dict_out[key]
        w3j_right = w3j_dict_right[key]

        exp = {'component': 1, 'norm': -1}[normalization]

        if ins.connection_mode == 'uvw':
            assert ins.has_weight
            if specialized_code and key == (0, 0, 0):
                ein_out = torch.einsum(f"{z}uvw,zu,zv->zw", w_out, x1_out.reshape(batch_out, mul_ir_in1.dim), x2_out.reshape(batch_out, mul_ir_in2.dim))
                ein_right = torch.einsum(f"{z}uvw,zv->zuw", w_right, x2_right.reshape(batch_right, mul_ir_in2.dim))
            elif specialized_code and mul_ir_in1.ir.l == 0:
                ein_out = torch.einsum(f"{z}uvw,zu,zvj->zwj", w_out, x1_out.reshape(batch_out, mul_ir_in1.dim), x2_out)
                ein_right = torch.einsum(f"{z}uvw,zvi->zuwi", w_right, x2_right)
            elif specialized_code and mul_ir_in2.ir.l == 0:
                ein_out = torch.einsum(f"{z}uvw,zui,zv->zwi", w_out, x1_out, x2_out.reshape(batch_out, mul_ir_in2.dim))
                ein_right = torch.einsum(f"{z}uvw,ij,zv->zuiwj", w_right, i1_right, x2_right.reshape(batch_right, mul_ir_in2.dim))
            elif specialized_code and mul_ir_out.ir.l == 0:
                ein_out = torch.einsum(f"{z}uvw,zui,zvi->zw", w_out, x1_out, x2_out) / sqrt(mul_ir_in1.ir.dim)**exp
                ein_right = torch.einsum(f"{z}uvw,zvi->zuiw", w_right, x2_right) / sqrt(mul_ir_in1.ir.dim)**exp
            else:
                ein_out = torch.einsum(f"{z}uvw,ijk,zuvij->zwk", w_out, w3j_out, xx)
                ein_right = torch.einsum(f"{z}uvw,ijk,zvj->zuiwk", w_right, w3j_right, x2_right)
        if ins.connection_mode == 'uvu':
            assert mul_ir_in1.mul == mul_ir_out.mul
            if ins.has_weight:
                if specialized_code and key == (0, 0, 0):
                    ein_out = torch.einsum(f"{z}uv,zu,zv->zu", w_out, x1_out.reshape(batch_out, mul_ir_in1.dim), x2_out.reshape(batch_out, mul_ir_in2.dim))
                    ein_right = torch.einsum(f"{z}uv,uw,zv->zuw", w_right, e1_right, x2_right.reshape(batch_right, mul_ir_in2.dim))
                elif specialized_code and mul_ir_in1.ir.l == 0:
                    ein_out = torch.einsum(f"{z}uv,zu,zvj->zuj", w_out, x1_out.reshape(batch_out, mul_ir_in1.dim), x2_out)
                    ein_right = torch.einsum(f"{z}uv,uw,zvi->zuwi", w_right, e1_right, x2_right)
                elif specialized_code and mul_ir_in2.ir.l == 0:
                    ein_out = torch.einsum(f"{z}uv,zui,zv->zui", w_out, x1_out, x2_out.reshape(batch_out, mul_ir_in2.dim))
                    ein_right = torch.einsum(f"{z}uv,ij,uw,zv->zuiwj", w_right, i1_right, e1_right, x2_right.reshape(batch_right, mul_ir_in2.dim))
                elif specialized_code and mul_ir_out.ir.l == 0:
                    ein_out = torch.einsum(f"{z}uv,zui,zvi->zu", w_out, x1_out, x2_out) / sqrt(mul_ir_in1.ir.dim)**exp
                    ein_right = torch.einsum(f"{z}uv,uw,zvi->zuiw", w_right, e1_right, x2_right) / sqrt(mul_ir_in1.ir.dim)**exp
                else:
                    ein_out = torch.einsum(f"{z}uv,ijk,zuvij->zuk", w_out, w3j_out, xx)
                    ein_right = torch.einsum(f"{z}uv,ijk,uw,zvj->zuiwk", w_right, w3j_right, e1_right, x2_right)
            else:
                # not so useful operation because v is summed
                ein_out = torch.einsum("ijk,zuvij->zuk", w3j_out, xx)
                ein_right = torch.einsum("ijk,uw,zvj->zuiwk", w3j_right, e1_right, x2_right)
        if ins.connection_mode == 'uvv':
            assert mul_ir_in2.mul == mul_ir_out.mul
            if ins.has_weight:
                if specialized_code and key == (0, 0, 0):
                    ein_out = torch.einsum(f"{z}uv,zu,zv->zv", w_out, x1_out.reshape(batch_out, mul_ir_in1.dim), x2_out.reshape(batch_out, mul_ir_in2.dim))
                    ein_right = torch.einsum(f"{z}uv,vw,zv->zuw", w_right, e2_right, x2_right.reshape(batch_right, mul_ir_in2.dim))
                elif specialized_code and mul_ir_in1.ir.l == 0:
                    ein_out = torch.einsum(f"{z}uv,zu,zvj->zvj", w_out, x1_out.reshape(batch_out, mul_ir_in1.dim), x2_out)
                    ein_right = torch.einsum(f"{z}uv,vw,zvi->zuwi", w_right, e2_right, x2_right)
                elif specialized_code and mul_ir_in2.ir.l == 0:
                    ein_out = torch.einsum(f"{z}uv,zui,zv->zvi", w_out, x1_out, x2_out.reshape(batch_out, mul_ir_in2.dim))
                    ein_right = torch.einsum(f"{z}uv,ij,vw,zv->zuiwj", w_right, i1_right, e2_right, x2_right.reshape(batch_right, mul_ir_in2.dim))
                elif specialized_code and mul_ir_out.ir.l == 0:
                    ein_out = torch.einsum(f"{z}uv,zui,zvi->zv", w_out, x1_out, x2_out) / sqrt(mul_ir_in1.ir.dim)**exp
                    ein_right = torch.einsum(f"{z}uv,vw,zvi->zuiw", w_right, e2_right, x2_right) / sqrt(mul_ir_in1.ir.dim)**exp
                else:
                    ein_out = torch.einsum(f"{z}uv,ijk,zuvij->zvk", w_out, w3j_out, xx)
                    ein_right = torch.einsum(f"{z}uv,ijk,zvj->zuivk", w_right, w3j_right, x2_right)
            else:
                # not so useful operation because u is summed
                # only specialize out for this path
                if specialized_code and key == (0, 0, 0):
                    ein_out = torch.einsum("zu,zv->zv", x1_out.reshape(batch_out, mul_ir_in1.dim), x2_out.reshape(batch_out, mul_ir_in2.dim))
                elif specialized_code and mul_ir_in1.ir.l == 0:
                    ein_out = torch.einsum("zu,zvj->zvj", x1_out.reshape(batch_out, mul_ir_in1.dim), x2_out)
                elif specialized_code and mul_ir_in2.ir.l == 0:
                    ein_out = torch.einsum("zui,zv->zvi", x1_out, x2_out.reshape(batch_out, mul_ir_in2.dim))
                elif specialized_code and mul_ir_out.ir.l == 0:
                    ein_out = torch.einsum("zui,zvi->zv", x1_out, x2_out) / sqrt(mul_ir_in1.ir.dim)**exp
                else:
                    ein_out = torch.einsum("ijk,zuvij->zvk", w3j_out, xx)
                s2ones = fx.Proxy(graph_right.call_function(torch.ones, (mul_ir_in1.mul,), dict(device=x2_right.device.node, dtype=x2_right.dtype.node)))
                ein_right = torch.einsum("u,ijk,zvj->zuivk", s2ones, w3j_right, x2_right)
        if ins.connection_mode == 'uuw':
            assert mul_ir_in1.mul == mul_ir_in2.mul
            if ins.has_weight:
                if specialized_code and key == (0, 0, 0):
                    ein_out = torch.einsum(f"{z}uw,zu,zu->zw", w_out, x1_out.reshape(batch_out, mul_ir_in1.dim), x2_out.reshape(batch_out, mul_ir_in2.dim))
                elif specialized_code and mul_ir_in1.ir.l == 0:
                    ein_out = torch.einsum(f"{z}uw,zu,zuj->zwj", w_out, x1_out.reshape(batch_out, mul_ir_in1.dim), x2_out)
                elif specialized_code and mul_ir_in2.ir.l == 0:
                    ein_out = torch.einsum(f"{z}uw,zui,zu->zwi", w_out, x1_out, x2_out.reshape(batch_out, mul_ir_in2.dim))
                elif specialized_code and mul_ir_out.ir.l == 0:
                    ein_out = torch.einsum(f"{z}uw,zui,zui->zw", w_out, x1_out, x2_out) / sqrt(mul_ir_in1.ir.dim)**exp
                else:
                    ein_out = torch.einsum(f"{z}uw,ijk,zuij->zwk", w_out, w3j_out, xx)
                # TODO: specialize right()
                ein_right = torch.einsum(f"{z}uw,ijk,zuj->zuiwk", w_right, w3j_right, x2_right)
            else:
                # equivalent to tp(x, y, 'uuu').sum('u')
                assert mul_ir_out.mul == 1
                ein_out = torch.einsum("ijk,zuij->zk", w3j_out, xx)
                ein_right = torch.einsum("ijk,zuj->zuik", w3j_right, x2_right)
        if ins.connection_mode == 'uuu':
            assert mul_ir_in1.mul == mul_ir_in2.mul == mul_ir_out.mul
            if ins.has_weight:
                if specialized_code and key == (0, 0, 0):
                    ein_out = torch.einsum(f"{z}u,zu,zu->zu", w_out, x1_out.reshape(batch_out, mul_ir_in1.dim), x2_out.reshape(batch_out, mul_ir_in2.dim))
                    ein_right = torch.einsum(f"{z}u,uw,zu->zuw", w_right, e2_right, x2_right.reshape(batch_right, mul_ir_in2.dim))
                elif specialized_code and key == (1, 1, 1) and normalization == "component":
                    ein_out = torch.einsum(
                        f"{z}u,zui->zui",
                        w_out,
                        torch.cross(x1_out, x2_out, dim=2)
                    ) / sqrt(2)
                    # For cross product, use the general case right()
                    ein_right = torch.einsum(f"{z}u,ijk,uw,zuj->zuiwk", w_right, w3j_right, e1_right, x2_right)
                elif specialized_code and mul_ir_in1.ir.l == 0:
                    ein_out = torch.einsum(f"{z}u,zu,zuj->zuj", w_out, x1_out.reshape(batch_out, mul_ir_in1.dim), x2_out)
                    ein_right = torch.einsum(f"{z}u,uw,zui->zuwi", w_right, e2_right, x2_right)
                elif specialized_code and mul_ir_in2.ir.l == 0:
                    ein_out = torch.einsum(f"{z}u,zui,zu->zui", w_out, x1_out, x2_out.reshape(batch_out, mul_ir_in2.dim))
                    ein_right = torch.einsum(f"{z}u,ij,uw,zu->zuiwj", w_right, i1_right, e2_right, x2_right.reshape(batch_right, mul_ir_in2.dim))
                elif specialized_code and mul_ir_out.ir.l == 0:
                    ein_out = torch.einsum(f"{z}u,zui,zui->zu", w_out, x1_out, x2_out) / sqrt(mul_ir_in1.ir.dim)**exp
                    ein_right = torch.einsum(f"{z}u,uw,zui->zuiw", w_right, e2_right, x2_right) / sqrt(mul_ir_in1.ir.dim)**exp
                else:
                    ein_out = torch.einsum(f"{z}u,ijk,zuij->zuk", w_out, w3j_out, xx)
                    ein_right = torch.einsum(f"{z}u,ijk,uw,zuj->zuiwk", w_right, w3j_right, e1_right, x2_right)
            else:
                if specialized_code and key == (0, 0, 0):
                    ein_out = torch.einsum("zu,zu->zu", x1_out.reshape(batch_out, mul_ir_in1.dim), x2_out.reshape(batch_out, mul_ir_in2.dim))
                    ein_right = torch.einsum("uw,zu->zuw", e2_right, x2_right.reshape(batch_right, mul_ir_in2.dim))
                elif specialized_code and key == (1, 1, 1) and normalization == "component":
                    ein_out = torch.cross(x1_out, x2_out, dim=2) * (1.0 / sqrt(2))
                    # For cross product, use the general case right()
                    ein_right = torch.einsum("ijk,uw,zuj->zuiwk", w3j_right, e1_right, x2_right)
                elif specialized_code and mul_ir_in1.ir.l == 0:
                    ein_out = torch.einsum("zu,zuj->zuj", x1_out.reshape(batch_out, mul_ir_in1.dim), x2_out)
                    ein_right = torch.einsum("uw,zui->zuwi", e2_right, x2_right)
                elif specialized_code and mul_ir_in2.ir.l == 0:
                    ein_out = torch.einsum("zui,zu->zui", x1_out, x2_out.reshape(batch_out, mul_ir_in2.dim))
                    ein_right = torch.einsum("ij,uw,zu->zuiwj", i1_right, e2_right, x2_right.reshape(batch_right, mul_ir_in2.dim))
                elif specialized_code and mul_ir_out.ir.l == 0:
                    ein_out = torch.einsum("zui,zui->zu", x1_out, x2_out) / sqrt(mul_ir_in1.ir.dim)**exp
                    ein_right = torch.einsum("uw,zui->zuiw", e2_right, x2_right) / sqrt(mul_ir_in1.ir.dim)**exp
                else:
                    ein_out = torch.einsum("ijk,zuij->zuk", w3j_out, xx)
                    ein_right = torch.einsum("ijk,uw,zuj->zuiwk", w3j_right, e1_right, x2_right)
        if ins.connection_mode == 'uvuv':
            assert mul_ir_in1.mul * mul_ir_in2.mul == mul_ir_out.mul
            if ins.has_weight:
                # TODO implement specialized code
                ein_out = torch.einsum(f"{z}uv,ijk,zuvij->zuvk", w_out, w3j_out, xx)
                ein_right = torch.einsum(f"{z}uv,ijk,uw,zvj->zuiwvk", w_right, w3j_right, e1_right, x2_right)
            else:
                # TODO implement specialized code
                ein_out = torch.einsum("ijk,zuvij->zuvk", w3j_out, xx)
                ein_right = torch.einsum("ijk,uw,zvj->zuiwvk", w3j_right, e1_right, x2_right)

        ein_out = alpha * ein_out
        ein_right = alpha * ein_right

        out_list_out += [ein_out.reshape(batch_out, mul_ir_out.dim)]
        out_list_right += [ein_right.reshape(batch_right, mul_ir_in1.dim, mul_ir_out.dim)]

        # Close the profiler block
        graph_out.call_function(torch.ops.profiler._record_function_exit, (handle_out,))
        graph_right.call_function(torch.ops.profiler._record_function_exit, (handle_right,))

        # Remove unused w3js:
        if len(w3j_out.node.users) == 0 and len(w3j_right.node.users) == 0:
            del w3j[-1]
            # The w3j nodes are reshapes, so we have to remove them from the graph
            # Although they are dead code, they try to reshape to dimensions that don't exist
            # (since the corresponding w3js are not in w3j)
            # so they screw up the shape propagation, even though they would be removed later as dead code by TorchScript.
            graph_out.erase_node(w3j_dict_out.pop(key).node)
            graph_right.erase_node(w3j_dict_right.pop(key).node)

    # = Return the result =
    out_out = [
        _sum_tensors(
            [out for ins, out in zip(instructions, out_list_out) if ins.i_out == i_out],
            shape=(batch_out, mul_ir_out.dim),
            like=x1s_out
        )
        for i_out, mul_ir_out in enumerate(irreps_out)
        if mul_ir_out.mul > 0
    ]
    if len(out_out) > 1:
        out_out = torch.cat(out_out, dim=1)
    else:
        # Avoid an unnecessary copy in a size one torch.cat
        out_out = out_out[0]

    out_right = [
        torch.cat([
            _sum_tensors(
                [out for ins, out in zip(instructions, out_list_right) if (ins.i_in1, ins.i_out) == (i_in1, i_out)],
                shape=(batch_right, mul_ir_in1.dim, mul_ir_out.dim),
                like=x2s_right
            )
            for i_out, mul_ir_out in enumerate(irreps_out)
            if mul_ir_out.mul > 0
        ], dim=2)
        for i_in1, mul_ir_in1 in enumerate(irreps_in1)
        if mul_ir_in1.mul > 0
    ]
    if len(out_right) > 1:
        out_right = torch.cat(out_right, dim=1)
    else:
        out_right = out_right[0]

    out_out = out_out.reshape(outsize_out)
    out_right = out_right.reshape(outsize_right)

    graph_out.output(out_out.node, torch.Tensor)
    graph_right.output(out_right.node, torch.Tensor)

    # check graphs
    graph_out.lint()
    graph_right.lint()

    # Make GraphModules
    wigner_mats = {}
    for l_1, l_2, l_out in w3j:
        wig = o3.wigner_3j(l_1, l_2, l_out)

        if normalization == 'component':
            wig *= (2 * l_out + 1) ** 0.5
        if normalization == 'norm':
            wig *= (2 * l_1 + 1) ** 0.5 * (2 * l_2 + 1) ** 0.5

        wigner_mats[f"_w3j_{l_1}_{l_2}_{l_out}"] = wig

    graphmod_out = fx.GraphModule(wigner_mats, graph_out, class_name="tp_forward")
    graphmod_right = fx.GraphModule(wigner_mats, graph_right, class_name="tp_right")

    # == Optimize ==
    # TODO: when eliminate_dead_code() is in PyTorch stable, use that
    if optimize_einsums:
<<<<<<< HEAD
        try:
            from opt_einsum_fx import optimize_einsums_full, jitable
        except ImportError:
            # opt_einsum_fx is not installed
            pass
        else:
            # Note that for our einsums, we can optimize _once_ for _any_ batch dimension
            # and still get the right path for _all_ batch dimensions.
            # This is because our einsums are essentially of the form:
            #    zuvw,ijk,zuvij->zwk    OR     uvw,ijk,zuvij->zwk
            # In the first case, all but one operands have the batch dimension
            #    => The first contraction gains the batch dimension
            #    => All following contractions have batch dimension
            #    => All possible contraction paths have cost that scales linearly in batch size
            #    => The optimal path is the same for all batch sizes
            # For the second case, this logic follows as long as the first contraction is not between the first two operands. Since those two operands do not share any indexes, contracting them first is a rare pathological case. See
            # https://github.com/dgasmith/opt_einsum/issues/158
            # for more details.
            #
            # TODO: consider the impact maximum intermediate result size on this logic
            #         \- this is the `memory_limit` option in opt_einsum
            # TODO: allow user to choose opt_einsum parameters?
            #
            batchdim = 4
            example_inputs = (
                torch.zeros((batchdim, irreps_in1.dim)),
                torch.zeros((batchdim, irreps_in2.dim)),
                torch.zeros(
                    1 if shared_weights else batchdim,
                    flat_weight_index
                ),
            )

            graphmod_out = jitable(optimize_einsums_full(graphmod_out, example_inputs))
            graphmod_right = jitable(optimize_einsums_full(graphmod_right, example_inputs[1:]))
=======
        # Note that for our einsums, we can optimize _once_ for _any_ batch dimension
        # and still get the right path for _all_ batch dimensions.
        # This is because our einsums are essentially of the form:
        #    zuvw,ijk,zuvij->zwk    OR     uvw,ijk,zuvij->zwk
        # In the first case, all but one operands have the batch dimension
        #    => The first contraction gains the batch dimension
        #    => All following contractions have batch dimension
        #    => All possible contraction paths have cost that scales linearly in batch size
        #    => The optimal path is the same for all batch sizes
        # For the second case, this logic follows as long as the first contraction is not between the first two operands. Since those two operands do not share any indexes, contracting them first is a rare pathological case. See
        # https://github.com/dgasmith/opt_einsum/issues/158
        # for more details.
        #
        # TODO: consider the impact maximum intermediate result size on this logic
        #         \- this is the `memory_limit` option in opt_einsum
        # TODO: allow user to choose opt_einsum parameters?
        #
        # We use float32 and zeros to save memory and time, since opt_einsum_fx looks only at traced shapes, not values or dtypes.
        batchdim = 4
        example_inputs = (
            torch.zeros((batchdim, irreps_in1.dim), dtype=torch.float32),
            torch.zeros((batchdim, irreps_in2.dim), dtype=torch.float32),
            torch.zeros(
                1 if shared_weights else batchdim,
                flat_weight_index,
                dtype=torch.float32
            ),
            torch.zeros(sum(w3j_dim(*k) for k in w3j), dtype=torch.float32)
        )

        graph_out = jitable(optimize_einsums_full(graph_out, example_inputs))
        graph_right = jitable(optimize_einsums_full(graph_right, example_inputs[1:]))
>>>>>>> caf6b926

    return graphmod_out, graphmod_right<|MERGE_RESOLUTION|>--- conflicted
+++ resolved
@@ -434,43 +434,6 @@
     # == Optimize ==
     # TODO: when eliminate_dead_code() is in PyTorch stable, use that
     if optimize_einsums:
-<<<<<<< HEAD
-        try:
-            from opt_einsum_fx import optimize_einsums_full, jitable
-        except ImportError:
-            # opt_einsum_fx is not installed
-            pass
-        else:
-            # Note that for our einsums, we can optimize _once_ for _any_ batch dimension
-            # and still get the right path for _all_ batch dimensions.
-            # This is because our einsums are essentially of the form:
-            #    zuvw,ijk,zuvij->zwk    OR     uvw,ijk,zuvij->zwk
-            # In the first case, all but one operands have the batch dimension
-            #    => The first contraction gains the batch dimension
-            #    => All following contractions have batch dimension
-            #    => All possible contraction paths have cost that scales linearly in batch size
-            #    => The optimal path is the same for all batch sizes
-            # For the second case, this logic follows as long as the first contraction is not between the first two operands. Since those two operands do not share any indexes, contracting them first is a rare pathological case. See
-            # https://github.com/dgasmith/opt_einsum/issues/158
-            # for more details.
-            #
-            # TODO: consider the impact maximum intermediate result size on this logic
-            #         \- this is the `memory_limit` option in opt_einsum
-            # TODO: allow user to choose opt_einsum parameters?
-            #
-            batchdim = 4
-            example_inputs = (
-                torch.zeros((batchdim, irreps_in1.dim)),
-                torch.zeros((batchdim, irreps_in2.dim)),
-                torch.zeros(
-                    1 if shared_weights else batchdim,
-                    flat_weight_index
-                ),
-            )
-
-            graphmod_out = jitable(optimize_einsums_full(graphmod_out, example_inputs))
-            graphmod_right = jitable(optimize_einsums_full(graphmod_right, example_inputs[1:]))
-=======
         # Note that for our einsums, we can optimize _once_ for _any_ batch dimension
         # and still get the right path for _all_ batch dimensions.
         # This is because our einsums are essentially of the form:
@@ -498,11 +461,9 @@
                 flat_weight_index,
                 dtype=torch.float32
             ),
-            torch.zeros(sum(w3j_dim(*k) for k in w3j), dtype=torch.float32)
         )
 
         graph_out = jitable(optimize_einsums_full(graph_out, example_inputs))
         graph_right = jitable(optimize_einsums_full(graph_right, example_inputs[1:]))
->>>>>>> caf6b926
 
     return graphmod_out, graphmod_right