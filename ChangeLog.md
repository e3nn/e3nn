# Changelog
All notable changes to this project will be documented in this file.

The format is based on [Keep a Changelog](https://keepachangelog.com/en/1.0.0/),
and this project adheres to [Semantic Versioning](https://semver.org/spec/v2.0.0.html).

## [Unreleased]
### Added
- `e3nn.nn.models.gate_points_2102` using node attributes along the length embedding to feed the radial network
- `Irreps.slices()`
- Module `Extract` (and `ExtractIr`) to extract subsets of irreps tensors
- Recursive TorchScript compiler `e3nn.util.jit`
- TorchScript support for `TensorProduct` and subclasses, `NormActivation`, `Gate`, `FullyConnectedNet`, and `gate_points_2101.Network`
### Removed
- `e3nn.math.reduce.reduce_tensor` in favor of `e3nn.o3.ReducedTensorProducts`
- swish, use `torch.nn.functional.silu` instead
- `"cartesian_vectors"` for equivariance testing — since the 0.2.2 Euler angle convention change, L=1 irreps are equivalent
### Fixed
<<<<<<< HEAD
- Modules that generate code now clean up their temporary files
=======
- `NormActivation` now works on GPU
>>>>>>> 1da2ddd2

## [0.2.2] - 2021-02-09
### Changed
- Euler angle convention from ZYZ to YXY
- `TensorProduct.weight_shapes` content put into `TensorProduct.instructions`

### Added
- Better TorchScript support<|MERGE_RESOLUTION|>--- conflicted
+++ resolved
@@ -16,11 +16,8 @@
 - swish, use `torch.nn.functional.silu` instead
 - `"cartesian_vectors"` for equivariance testing — since the 0.2.2 Euler angle convention change, L=1 irreps are equivalent
 ### Fixed
-<<<<<<< HEAD
 - Modules that generate code now clean up their temporary files
-=======
 - `NormActivation` now works on GPU
->>>>>>> 1da2ddd2
 
 ## [0.2.2] - 2021-02-09
 ### Changed
