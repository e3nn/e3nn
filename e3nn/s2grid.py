# pylint: disable=not-callable, no-member, invalid-name, line-too-long, arguments-differ
"""
Fourier transform : sphere (grid) <--> spherical tensor (Rs=[(1, l) for l in range(lmax + 1)])
"""
import math
import os

import lie_learn.spaces.S3 as S3
import torch
from e3nn import rsh
from e3nn.util.cache_file import cached_picklesjar
from e3nn.util.default_dtype import torch_default_dtype


def s2_grid(res_beta, res_alpha):
    """
    grid on the sphere
    """
    i = torch.arange(res_beta).to(dtype=torch.get_default_dtype())
    betas = (i + 0.5) / res_beta * math.pi

    i = torch.arange(res_alpha).to(dtype=torch.get_default_dtype())
    alphas = i / res_alpha * 2 * math.pi
    return betas, alphas


@cached_picklesjar(os.path.join(os.path.dirname(__file__), 'spherical_harmonics_s2_grid'))
def spherical_harmonics_s2_grid(lmax, res_alpha, res_beta, _version=0):
    """
    computes the spherical harmonics on the grid on the sphere
    """
    with torch_default_dtype(torch.float64):
        betas, alphas = s2_grid(res_beta, res_alpha)
        sha = rsh.spherical_harmonics_alpha(lmax, alphas)  # [a, m]
        shb = rsh.spherical_harmonics_beta(list(range(lmax + 1)), betas.cos())  # [b, l * m]
        return alphas, betas, sha, shb


class ToS2Grid(torch.nn.Module):
    """
    Transform spherical tensor into signal on the sphere

    The inverse transformation of FromS2Grid
    """

    def __init__(self, lmax, res=None, normalization='component'):
        """
        :param lmax: lmax of the input signal
        :param res: resolution of the output as a tuple (beta resolution, alpha resolution)
        :param normalization: either 'norm' or 'component'
        """
        super().__init__()

        assert normalization in ['norm', 'component'], "normalization needs to be 'norm' or 'component'"

        if isinstance(res, int):
            res_beta, res_alpha = res, res
        elif res is None:
            res_beta = 2 * (lmax + 1)
            res_alpha = 2 * res_beta
        else:
            res_beta, res_alpha = res
        del res
        assert res_beta % 2 == 0
        assert res_beta >= 2 * (lmax + 1)

<<<<<<< HEAD
        self.res_alpha = res_alpha
        self.res_beta = res_beta

        sha, shb = spherical_harmonics_s2_grid(lmax, res_alpha, res_beta)

        # normalize such that all l has the same variance on the sphere
        if normalization == 'component':
            n = math.sqrt(4 * math.pi) * torch.tensor([
                1 / math.sqrt(2 * l + 1)
                for l in range(lmax + 1)
            ]) / math.sqrt(lmax + 1)
        if normalization == 'norm':
            n = math.sqrt(4 * math.pi) * torch.ones(lmax + 1) / math.sqrt(lmax + 1)
        m = rsh.spherical_harmonics_expand_matrix(lmax)  # [l, m, i]
=======
        alphas, betas, sha, shb = spherical_harmonics_s2_grid(lmax, res_alpha, res_beta)

        with torch_default_dtype(torch.float64):
            # normalize such that all l has the same variance on the sphere
            if normalization == 'component':
                n = math.sqrt(4 * math.pi) * torch.tensor([
                    1 / math.sqrt(2 * l + 1)
                    for l in range(lmax + 1)
                ]) / math.sqrt(lmax + 1)
            if normalization == 'norm':
                n = math.sqrt(4 * math.pi) * torch.ones(lmax + 1) / math.sqrt(lmax + 1)
            m = rsh.spherical_harmonics_expand_matrix(lmax)  # [l, m, i]
>>>>>>> 238ca1a3
        shb = torch.einsum('lmj,bj,lmi,l->mbi', m, shb, m, n)  # [m, b, i]

        self.register_buffer('alphas', alphas)
        self.register_buffer('betas', betas)
        self.register_buffer('sha', sha)
        self.register_buffer('shb', shb)
        self.to(torch.get_default_dtype())

    def forward(self, x):
        """
        :param x: tensor [..., i=l * m]
        :return: tensor [..., beta, alpha]
        """
        size = x.shape[:-1]
        lmax = round(x.shape[-1] ** 0.5) - 1
        x = x.reshape(-1, (lmax + 1) ** 2)

        x = torch.einsum('mbi,zi->zmb', self.shb, x)
        x = torch.einsum('am,zmb->zba', self.sha, x)
        return x.view(*size, *x.shape[1:])


class FromS2Grid(torch.nn.Module):
    """
    Transform signal on the sphere into spherical tensor

    The inverse transformation of ToS2Grid
    """

    def __init__(self, res, lmax=None, normalization='component', lmax_in=None):
        """
        :param res: resolution of the input as a tuple (beta resolution, alpha resolution)
        :param lmax: maximum l of the output
        :param normalization: either 'norm' or 'component'
        :param lmax_in: maximum l of the input of ToS2Grid in order to be the inverse
        """
        super().__init__()

        assert normalization in ['norm', 'component'], "normalization needs to be 'norm' or 'component'"

        if isinstance(res, int):
            res_beta, res_alpha = res, res
        else:
            res_beta, res_alpha = res
        del res
        if lmax is None:
            lmax = res_beta // 2 - 1
        assert res_beta % 2 == 0
        assert lmax <= res_beta // 2 - 1
        if lmax_in is None:
            lmax_in = lmax

        alphas, betas, sha, shb = spherical_harmonics_s2_grid(lmax, res_alpha, res_beta)

        with torch_default_dtype(torch.float64):
            # normalize such that it is the inverse of ToS2Grid
            if normalization == 'component':
                n = math.sqrt(4 * math.pi) * torch.tensor([
                    math.sqrt(2 * l + 1)
                    for l in range(lmax + 1)
                ]) * math.sqrt(lmax_in + 1)
            if normalization == 'norm':
                n = math.sqrt(4 * math.pi) * torch.ones(lmax + 1) * math.sqrt(lmax_in + 1)
            m = rsh.spherical_harmonics_expand_matrix(lmax)  # [l, m, i]
            qw = torch.tensor(S3.quadrature_weights(res_beta // 2)) * res_beta**2 / res_alpha  # [b]
        shb = torch.einsum('lmj,bj,lmi,l,b->mbi', m, shb, m, n, qw)  # [m, b, i]

        self.register_buffer('alphas', alphas)
        self.register_buffer('betas', betas)
        self.register_buffer('sha', sha)
        self.register_buffer('shb', shb)
        self.to(torch.get_default_dtype())

    def forward(self, x):
        """
        :param x: tensor [..., beta, alpha]
        :return: tensor [..., i=l * m]
        """
        size = x.shape[:-2]
        res_beta, res_alpha = x.shape[-2:]
        x = x.view(-1, res_beta, res_alpha)

        x = torch.einsum('am,zba->zbm', self.sha, x)
        x = torch.einsum('mbi,zbm->zi', self.shb, x)
        return x.view(*size, x.shape[1])<|MERGE_RESOLUTION|>--- conflicted
+++ resolved
@@ -64,22 +64,6 @@
         assert res_beta % 2 == 0
         assert res_beta >= 2 * (lmax + 1)
 
-<<<<<<< HEAD
-        self.res_alpha = res_alpha
-        self.res_beta = res_beta
-
-        sha, shb = spherical_harmonics_s2_grid(lmax, res_alpha, res_beta)
-
-        # normalize such that all l has the same variance on the sphere
-        if normalization == 'component':
-            n = math.sqrt(4 * math.pi) * torch.tensor([
-                1 / math.sqrt(2 * l + 1)
-                for l in range(lmax + 1)
-            ]) / math.sqrt(lmax + 1)
-        if normalization == 'norm':
-            n = math.sqrt(4 * math.pi) * torch.ones(lmax + 1) / math.sqrt(lmax + 1)
-        m = rsh.spherical_harmonics_expand_matrix(lmax)  # [l, m, i]
-=======
         alphas, betas, sha, shb = spherical_harmonics_s2_grid(lmax, res_alpha, res_beta)
 
         with torch_default_dtype(torch.float64):
@@ -92,7 +76,6 @@
             if normalization == 'norm':
                 n = math.sqrt(4 * math.pi) * torch.ones(lmax + 1) / math.sqrt(lmax + 1)
             m = rsh.spherical_harmonics_expand_matrix(lmax)  # [l, m, i]
->>>>>>> 238ca1a3
         shb = torch.einsum('lmj,bj,lmi,l->mbi', m, shb, m, n)  # [m, b, i]
 
         self.register_buffer('alphas', alphas)
