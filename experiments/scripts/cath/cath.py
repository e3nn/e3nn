# pylint: disable=C,R,E1101,W0221,W0511,W0601
'''
Architecture to predict the structural categories of proteins according to the CATH
classification (www.cathdb.info).

'''
import torch
import torch.utils.data
import torch.nn as nn

import numpy as np
import os
import time
import importlib
from shutil import copyfile
import argparse

from experiments.datasets.cath.cath import Cath
from experiments.util import *


def get_output_shape(input_size, func):
    f = func(torch.autograd.Variable(torch.ones(2, *input_size)))
    return f.size()[1:]


def print_layer(layers, input_shape):
    """"Method for print architecture during model construction"""

    shape = get_output_shape(input_shape, layers)
    log_obj.write("layer %2d - %20s: %s [output size %s]" % (len(layers), list(layers.named_modules())[-1][0], tuple(shape), "{:,}".format(np.prod(shape))))


def train_loop(model, train_loader, optimizer, epoch):
    model.train()
    training_losses = []
    training_outs = []
    training_accs = []
    for batch_idx, (data, target) in enumerate(train_loader):
        time_start = time.perf_counter()

        target = torch.LongTensor(target)
        if use_gpu:
            data, target = data.cuda(), target.cuda()
        x = torch.autograd.Variable(data)
        y = torch.autograd.Variable(target)
        # forward and backward propagation
        out = model(x)
        losses = nn.functional.cross_entropy(out, y, reduce=False)
        loss = losses.mean()
        loss.backward()
        if batch_idx % args.batchsize_multiplier == args.batchsize_multiplier-1:
            optimizer.step()
            optimizer.zero_grad()

        _, argmax = torch.max(out, 1)
        acc = (argmax.squeeze() == y).float().mean()

        training_losses.append(losses.data.cpu().numpy())
        training_outs.append(out.data.cpu().numpy())
        training_accs.append(acc.data[0])

        log_obj.write("[{}:{}/{}] loss={:.4} acc={:.2} time={:.2}".format(
            epoch, batch_idx, len(train_loader),
            float(loss.data[0]), float(acc.data[0]),
            time.perf_counter() - time_start))

        # # for debugging to arrive at validation early...
        # if (batch_idx+1)%4 == 0:
        #     break

    loss_avg = np.mean(training_losses)
    acc_avg = np.mean(training_accs)
    training_outs = np.concatenate(training_outs)
    training_losses = np.concatenate(training_losses)
    return loss_avg, acc_avg, training_outs, training_losses


def infer(model, loader):
    model.eval()
    losses = []
    outs = []
    ys = []
    for data,target in loader:
        if use_gpu:
            data, target = data.cuda(), target.cuda()
        x = torch.autograd.Variable(data, volatile=True)
        y = torch.autograd.Variable(target, volatile=True)
        out = model(x)
        outs.append(out.data.cpu().numpy())
        ys.append(y.data.cpu().numpy())
        losses.append(nn.functional.cross_entropy(out, y, reduce=False).data.cpu().numpy())
    outs = np.concatenate(outs)
    ys = np.concatenate(ys)
    return outs, ys, np.concatenate(losses)


def main(checkpoint):

    # Build datasets
    if args.mode == 'train':
        train_set = torch.utils.data.ConcatDataset([
            Cath(args.data_filename, split=i, download=True,
                 randomize_orientation=args.randomize_orientation,
                 discretization_bins=args.data_discretization_bins,
                 discretization_bin_size=args.data_discretization_bin_size) for i in range(7)])
        train_loader = torch.utils.data.DataLoader(train_set, batch_size=args.batch_size, shuffle=True, num_workers=0, pin_memory=False, drop_last=True)
        n_input = train_set.datasets[0].n_atom_types
        n_output = len(train_set.datasets[0].label_set)
        log_obj.write("Training set: " + str([len(dataset) for dataset in train_set.datasets]))

    if args.mode in ['train', 'validate']:
        validation_set = Cath(
            args.data_filename, split=7,
            discretization_bins=args.data_discretization_bins,
            discretization_bin_size=args.data_discretization_bin_size)
        validation_loader = torch.utils.data.DataLoader(validation_set, batch_size=args.batch_size, shuffle=False, num_workers=0, pin_memory=False, drop_last=False)
        n_input = validation_set.n_atom_types
        n_output = len(validation_set.label_set)
        log_obj.write("Validation set: " + str(len(validation_set)))

    if args.mode == 'test':
        test_set = torch.utils.data.ConcatDataset([Cath(
            args.data_filename, split=i,
            discretization_bins=args.data_discretization_bins,
            discretization_bin_size=args.data_discretization_bin_size) for i in range(8, 10)])
        test_loader = torch.utils.data.DataLoader(test_set, batch_size=args.batch_size, shuffle=False, num_workers=0, pin_memory=False, drop_last=False)
        n_input = test_set.datasets[0].n_atom_types
        n_output = len(test_set.datasets[0].label_set)
        log_obj.write("Test set: " + str([len(dataset) for dataset in test_set.datasets]))

    # Build model and set up optimizer
    model = network_module.network(n_input=n_input, n_output=n_output, args=args)
    if use_gpu:
        model.cuda()
    log_obj.write(str(model))
    log_obj.write("The model contains {} parameters".format(sum(p.numel() for p in model.parameters() if p.requires_grad)))

    param_groups = get_param_groups.get_param_groups(model, args)
    optimizer = optimizers_L1L2.Adam(param_groups, lr=args.initial_lr)
    optimizer.zero_grad()


    # restore state from checkpoint
    epoch_start_index = 0
    best_validation_loss_avg = float('inf')
    global timestamp
    if checkpoint is not None:
        log_obj.write("Restoring model from: " + checkpoint_path_restore)
        model.load_state_dict(checkpoint['state_dict'])
        optimizer.load_state_dict(checkpoint['optimizer'])
        epoch_start_index = checkpoint['epoch']+1
        best_validation_loss_avg = checkpoint['best_validation_loss_avg']


    # Set the logger
    tf_logger, tensorflow_available = tensorflow_logger.get_tf_logger(basepath=basepath, timestamp=timestamp)

    if args.mode == 'train':

        for epoch in range(epoch_start_index, args.training_epochs):

            # decay learning rate
            optimizer, _ = lr_schedulers.lr_scheduler_exponential(optimizer, epoch, args.initial_lr, args.lr_decay_start,
                                                                  args.lr_decay_base, verbose=True)

            loss_avg, acc_avg, training_outs, training_losses = train_loop(model, train_loader, optimizer, epoch)

            validation_outs, ys, validation_losses = infer(model, validation_loader)

            # compute the accuracy
            validation_acc = np.sum(validation_outs.argmax(-1) == ys) / len(ys)

            validation_loss_avg = np.mean(validation_losses)

            log_obj.write('TRAINING SET [{}:{}/{}] loss={:.4} acc={:.2}'.format(
                epoch, len(train_loader)-1, len(train_loader),
                loss_avg, acc_avg))
            log_obj.write('VALIDATION SET [{}:{}/{}] loss={:.4} acc={:.2}'.format(
                epoch, len(train_loader)-1, len(train_loader),
                validation_loss_avg, validation_acc))

            log_obj.write('VALIDATION losses: ' + str(validation_losses))


            # ============ TensorBoard logging ============ #
            if tensorflow_available:
                # (1) Log the scalar values
                info = {'training set avg loss': loss_avg,
                        'training set accuracy': acc_avg,
                        'validation set avg loss': validation_loss_avg,
                        'validation set accuracy': validation_acc}
                for tag, value in info.items():
                    tf_logger.scalar_summary(tag, value, step=epoch+1)

                # (2) Log values and gradients of the parameters (histogram)
                for tag, value in model.named_parameters():
                    tag = tag.replace('.', '/')
                    tf_logger.histo_summary(tag,         value.data.cpu().numpy(),      step=epoch+1)
                    tf_logger.histo_summary(tag+'/grad', value.grad.data.cpu().numpy(), step=epoch+1)

                # (3) Log losses for all datapoints in validation and training set
                tf_logger.histo_summary("losses/validation/", validation_losses, step=epoch+1)
                tf_logger.histo_summary("losses/training",    training_losses,   step=epoch+1)

                # (4) Log logits for all datapoints in validation and training set
                for i in range(n_output):
                    tf_logger.histo_summary("logits/%d/validation" % i, validation_outs[:, i], step=epoch+1)
                    tf_logger.histo_summary("logits/%d/training" % i,   training_outs[:, i],   step=epoch+1)



            # saving of latest state
            torch.save({'state_dict': model.state_dict(),
                        'optimizer': optimizer.state_dict(),
                        'epoch': epoch,
                        'best_validation_loss_avg': best_validation_loss_avg,
                        'timestamp': timestamp},
                        checkpoint_path_latest)
            # optional saving of best validation state
            if validation_loss_avg < best_validation_loss_avg:
                best_validation_loss_avg = validation_loss_avg
                copyfile(src=checkpoint_path_latest, dst=checkpoint_path_best)
                log_obj.write('Best validation loss until now - updated best model')
            else:
                log_obj.write('Validation loss did not improve')


    elif args.mode == 'validate':
        out, y, validation_loss_sum = infer(model, validation_loader)

        # compute the accuracy
        validation_acc = np.sum(out.argmax(-1) == y) / len(y)
        validation_loss_avg = validation_loss_sum / len(validation_loader.dataset)

        log_obj.write('VALIDATION SET: loss={:.4} acc={:.2}'.format(
            validation_loss_avg, validation_acc))

    elif args.mode == 'test':
        out, y, test_loss_sum = infer(model, test_loader)

        # compute the accuracy
        test_acc = np.sum(out.argmax(-1) == y) / len(y)
        test_loss_avg = test_loss_sum / len(test_loader.dataset)

        log_obj.write('VALIDATION SET: loss={:.4} acc={:.2}'.format(
            test_loss_avg, test_acc))


if __name__ == '__main__':

    parser = argparse.ArgumentParser()

    # required
    parser.add_argument("--model", required=True,
                        help="Which model definition to use")
    parser.add_argument("--data-filename", required=True,
                        help="The name of the data file, e.g. cath_3class.npz, cath_10arch.npz (will automatically downloaded if not found)")
    # cath specific
    parser.add_argument("--data-discretization-bins", type=int, default=50,
                        help="Number of bins used in each dimension for the discretization of the input data")
    parser.add_argument("--data-discretization-bin-size", type=float, default=2.0,
                        help="Size of bins used in each dimension for the discretization of the input data")

    parser.add_argument("--mode", choices=['train', 'test', 'validate'], default="train",
                        help="Mode of operation (default: %(default)s)")
    parser.add_argument("--training-epochs", default=100, type=int,
                        help="Which model definition to use")
    parser.add_argument("--randomize-orientation", action="store_true", default=False,
                        help="Whether to randomize the orientation of the structural input during training (default: %(default)s)")
    parser.add_argument("--batch-size", default=32, type=int,
                        help="Size of mini batches to use per iteration, can be accumulated via argument batchsize_multiplier (default: %(default)s)")
    parser.add_argument("--batchsize-multiplier", default=1, type=int,
                        help="number of minibatch iterations accumulated before applying the update step, effectively multiplying batchsize (default: %(default)s)")
    parser.add_argument("--restore-checkpoint-filename", type=str, default=None,
                        help="Read model from checkpoint given by filename (assumed to be in checkpoint folder)")
    parser.add_argument("--initial_lr", default=1e-3, type=float,
                        help="Initial learning rate (without decay)")
    parser.add_argument("--lr_decay_start", type=int, default=1,
                        help="epoch after which the exponential learning rate decay starts")
    parser.add_argument("--lr_decay_base", type=float, default=1,
                        help="exponential decay factor per epoch")
<<<<<<< HEAD
    # model
    parser.add_argument("--kernel_size", type=int, default=5,
=======
    # NEW
    parser.add_argument("--kernel-size", type=int, default=5,
>>>>>>> 88616cd3
                        help="convolution kernel size")
    parser.add_argument("--p-drop-conv", type=float, default=0,
                        help="convolution/capsule dropout probability")
    parser.add_argument("--p-drop-fully", type=float, default=0,
                        help="fully connected layer dropout probability")
    parser.add_argument("--bandlimit-mode", choices={"conservative", "compromise", "sfcnn"}, default="compromise",
                        help="bandlimiting heuristic for spherical harmonics")
    parser.add_argument("--SE3-nonlinearity", choices={"gated", "norm"}, default="gated",
                        help="Which nonlinearity to use for non-scalar capsules")
    # TODO: NOT IMPLEMENTED FOR CONVENTONAL NETWORKS YET!
    parser.add_argument("--downsample-by-pooling", action='store_true', default=False,
                        help="Switches from downsampling by striding to downsampling by pooling")
    # WEIGHTS
    parser.add_argument("--lamb_conv_weight_L1", default=0, type=float,
                        help="L1 regularization factor for convolution weights")
    parser.add_argument("--lamb_conv_weight_L2", default=0, type=float,
                        help="L2 regularization factor for convolution weights")
    parser.add_argument("--lamb_bn_weight_L1", default=0, type=float,
                        help="L1 regularization factor for batchnorm weights")
    parser.add_argument("--lamb_bn_weight_L2", default=0, type=float,
                        help="L2 regularization factor for batchnorm weights")
    parser.add_argument("--lamb_linear_weight_L1", default=0, type=float,
                        help="L1 regularization factor for fully connected layer weights (except last / classification layer)")
    parser.add_argument("--lamb_linear_weight_L2", default=0, type=float,
                        help="L2 regularization factor for fully connected layer weights (except last / classification layer)")
    parser.add_argument("--lamb_softmax_weight_L1", default=0, type=float,
                        help="L1 regularization factor for classification layer weights")
    parser.add_argument("--lamb_softmax_weight_L2", default=0, type=float,
                        help="L2 regularization factor for classification layer weights")
    # BIASES
    parser.add_argument("--lamb_conv_bias_L1", default=0, type=float,
                        help="L1 regularization factor for convolution biases")
    parser.add_argument("--lamb_conv_bias_L2", default=0, type=float,
                        help="L2 regularization factor for convolution biases")
    parser.add_argument("--lamb_norm_activ_bias_L1", default=0, type=float,
                        help="L1 regularization factor for norm activation biases")
    parser.add_argument("-lamb_norm_activ_bias_L2", default=0, type=float,
                        help="L2 regularization factor for norm activation biases")
    parser.add_argument("--lamb_bn_bias_L1", default=0, type=float,
                        help="L1 regularization factor for batchnorm biases")
    parser.add_argument("--lamb_bn_bias_L2", default=0, type=float,
                        help="L2 regularization factor for batchnorm biases")
    parser.add_argument("--lamb_linear_bias_L1", default=0, type=float,
                        help="L1 regularization factor for fully connected layer biases (except last / classification layer)")
    parser.add_argument("--lamb_linear_bias_L2", default=0, type=float,
                        help="L2 regularization factor for fully connected layer biases (except last / classification layer)")
    parser.add_argument("--lamb_softmax_bias_L1", default=0, type=float,
                        help="L1 regularization factor for classification layer biases")
    parser.add_argument("--lamb_softmax_bias_L2", default=0, type=float,
                        help="L2 regularization factor for classification layer biases")

    args, unparsed = parser.parse_known_args()

    if len(unparsed) != 0:
        print('\n{:d} unparsed (unknown arguments):'.format(len(unparsed)))
        for u in unparsed:
            print('  ', u)
        print()
        raise ValueError('unparsed / unknown arguments')

    network_module = importlib.import_module('networks.{:s}.{:s}'.format(args.model, args.model))

    basepath = 'networks/{:s}'.format(args.model)

    # load checkpoint
    if args.restore_checkpoint_filename is not None:
        checkpoint_path_restore = '{:s}/checkpoints/{:s}'.format(basepath, args.restore_checkpoint_filename)
        checkpoint = torch.load(checkpoint_path_restore)
        timestamp = checkpoint['timestamp']
    else:
        checkpoint = None
        timestamp = time.strftime("%Y-%m-%d_%H:%M:%S", time.gmtime())
        os.makedirs('{:s}/checkpoints'.format(basepath), exist_ok=True)

    checkpoint_path_latest = '{:s}/checkpoints/{:s}_latest.ckpt'.format(basepath, timestamp)
    checkpoint_path_best   = '{:s}/checkpoints/{:s}_best.ckpt'.format(basepath, timestamp)

    # instantiate simple logger
    log_obj = logger.logger(basepath=basepath, timestamp=timestamp)
    if checkpoint != None:
        log_obj.write('\n' + 42*'=' + '\n')
        log_obj.write('\n model restored from checkpoint\n')
    log_obj.write('basepath = {:s}'.format(basepath))
    log_obj.write('timestamp = {:s}'.format(timestamp))
    log_obj.write('\n# Options')
    for key, value in sorted(vars(args).items()):
        log_obj.write('\t'+str(key)+'\t'+str(value))

    torch.backends.cudnn.benchmark = True
    use_gpu = torch.cuda.is_available()

    main(checkpoint)<|MERGE_RESOLUTION|>--- conflicted
+++ resolved
@@ -280,13 +280,8 @@
                         help="epoch after which the exponential learning rate decay starts")
     parser.add_argument("--lr_decay_base", type=float, default=1,
                         help="exponential decay factor per epoch")
-<<<<<<< HEAD
     # model
     parser.add_argument("--kernel_size", type=int, default=5,
-=======
-    # NEW
-    parser.add_argument("--kernel-size", type=int, default=5,
->>>>>>> 88616cd3
                         help="convolution kernel size")
     parser.add_argument("--p-drop-conv", type=float, default=0,
                         help="convolution/capsule dropout probability")
