--- conflicted
+++ resolved
@@ -196,7 +196,6 @@
     return biggest_errs
 
 
-<<<<<<< HEAD
 # TODO: this is only for things marked with @compile_mode.
 # Make something else for general script/tracability
 def assert_auto_jitable(
@@ -206,112 +205,6 @@
     strict_shapes=True,
 ):
     r"""Assert that submodule ``func`` is automatically JITable.
-=======
-def assert_jit_trace(
-    func,
-    method_name=None,
-    args_in=None,
-    irreps_in=None,
-    irreps_out=None,
-    n_random_tests=2,
-    strict_shapes=True,
-    **kwargs
-):
-    r"""Assert that ``func`` can be traced to TorchScript.
-
-    Parameters
-    ----------
-        func : Callable
-            The function to trace.
-        method_name : str or None (default)
-            If ``func`` is a module, methods other than ``forward()`` can be traced by giving their name as a string. (This uses ``torch.jit.trace_module`` instead of ``torch.jit.trace``.)
-        args_in : list or None
-            the original input arguments for the function. If ``None`` and the function has ``irreps_in`` consisting only of ``o3.Irreps`` and ``'cartesian'``, random test inputs will be generated.
-        irreps_in : object
-            see ``equivariance_error``
-        irreps_out : object
-            see ``equivariance_error``
-        n_random_tests : int
-            If ``args_in`` is ``None`` and arguments are being automatically generated, this many random arguments will be generated as test inputs for ``torch.jit.trace``.
-        strict_shapes : bool
-            Test that the traced function errors on inputs with feature dimensions that don't match the input irreps.
-        **kwargs : kwargs
-            passed through to ``torch.jit.trace``.
-    Returns
-    -------
-        The traced TorchScript function.
-    """
-    # Prevent pytest from showing this function in the traceback
-    __tracebackhide__ = True
-
-    random_tests = args_in is None
-
-    args_in, irreps_in, irreps_out = _get_args_in(
-        func,
-        args_in=args_in,
-        irreps_in=irreps_in,
-        irreps_out=irreps_out
-    )
-
-    if random_tests:
-        test_inputs = [args_in] + [_rand_args(irreps_in) for _ in range(n_random_tests)]
-    else:
-        test_inputs = [args_in]
-
-    # Test tracing
-    with warnings.catch_warnings():
-        warnings.filterwarnings('error', category=torch.jit.TracerWarning)
-        if method_name is not None:
-            func_trace = torch.jit.trace_module(
-                func,
-                inputs={method_name: tuple(args_in)},
-                check_inputs=[{method_name: t} for t in test_inputs]
-            )
-            func_trace = getattr(func_trace, method_name)
-        else:
-            func_trace = torch.jit.trace(
-                func,
-                example_inputs=tuple(args_in),
-                check_inputs=test_inputs
-            )
-
-    # Confirm that it rejects incorrect shapes
-    if random_tests and strict_shapes:
-        bad_args = _rand_args(irreps_in)
-        # Since _rand_args is OK, they're all Irreps style args where changing the feature dimension is wrong
-        bad_which = random.randint(0, len(bad_args)-1)
-        bad_args[bad_which] = bad_args[bad_which][..., :-random.randint(1, 3)]  # make bad shape
-        try:
-            func_trace(*bad_args)
-        except torch.jit.Error as e:
-            # As far as I can tell, there's no good way to introspect TorchScript exceptions. Checking for RuntimeError at least eliminates particlar possibilities
-            assert "RuntimeError" in str(e), "TorchScript through an unexpectedly strange error"
-        else:
-            raise AssertionError("Traced function didn't error on bad input shape")
-
-    return func_trace
-
-
-def _transform(dat, irreps_dat, rot_mat, translation=0.):
-    """Transform ``dat`` by ``rot_mat`` and ``translation`` according to ``irreps_dat``."""
-    out = []
-    for irreps, a in zip(irreps_dat, dat):
-        if irreps is None:
-            out.append(a)
-        elif irreps == 'cartesian_points':
-            out.append((a @ rot_mat.T) + translation)
-        elif irreps == 'cartesian_vectors':
-            out.append((a @ rot_mat.T))
-        else:
-            # For o3.Irreps
-            out.append(a @ irreps.D_from_matrix(rot_mat).T)
-    return out
-
-
-def _get_io_irreps(func, irreps_in=None, irreps_out=None):
-    """Preprocess or, if not given, try to infer the I/O irreps for ``func``."""
-    SPECIAL_VALS = ['cartesian_points', 'cartesian_vectors', None]
->>>>>>> c2ce4e3e
 
     Parameters
     ----------
@@ -342,7 +235,6 @@
             n_trace_checks=n_trace_checks
         )
 
-<<<<<<< HEAD
     # Confirm that it rejects incorrect shapes
     if strict_shapes:
         try:
@@ -354,7 +246,7 @@
             for method, bad_args in all_bad_args.items():
                 # Since _rand_args is OK, they're all Irreps style args where changing the feature dimension is wrong
                 bad_which = random.randint(0, len(bad_args)-1)
-                bad_args = list(bad_args)                
+                bad_args = list(bad_args)
                 bad_args[bad_which] = bad_args[bad_which][..., :-random.randint(1, 3)]  # make bad shape
                 try:
                     if method == 'forward':
@@ -367,27 +259,4 @@
                 else:
                     raise AssertionError("Traced function didn't error on bad input shape")
 
-    return func_jit
-=======
-    return irreps_in, irreps_out
-
-
-def _get_args_in(func, args_in=None, irreps_in=None, irreps_out=None):
-    irreps_in, irreps_out = _get_io_irreps(func, irreps_in=irreps_in, irreps_out=irreps_out)
-    if args_in is None:
-        args_in = _rand_args(irreps_in)
-    assert len(args_in) == len(irreps_in), "irreps_in and args_in don't match in length"
-    return args_in, irreps_in, irreps_out
-
-
-def _rand_args(irreps_in):
-    if not all((isinstance(i, o3.Irreps) or i == 'cartesian_points') for i in irreps_in):
-        raise ValueError("Random arguments cannot be generated when argument types besides Irreps and `'cartesian_points'` are specified; provide explicit ``args_in``")
-    # Generate random args with random size batch dim between 1 and 4:
-    batch_size = random.randint(1, 4)
-    args_in = [
-        torch.randn(batch_size, 3) if (irreps == 'cartesian_points') else irreps.randn(batch_size, -1)
-        for irreps in irreps_in
-    ]
-    return args_in
->>>>>>> c2ce4e3e
+    return func_jit