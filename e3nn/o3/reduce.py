import collections
import torch
from e3nn import o3
from e3nn.math import group, orthonormalize
from e3nn.util import explicit_default_types


_TP = collections.namedtuple('tp', 'op, args')
_INPUT = collections.namedtuple('input', 'tensor, start, stop')


<<<<<<< HEAD
def _wigner_nj(*irrepss, normalization='component', irreps_mid=None, dtype=None, device=None):
=======
def _wigner_nj(*irrepss, normalization='component', set_ir_mid=None):
>>>>>>> cdbb470c
    irrepss = [o3.Irreps(irreps) for irreps in irrepss]
    if set_ir_mid is not None:
        set_ir_mid = [o3.Irrep(ir) for ir in set_ir_mid]

    if len(irrepss) == 1:
        irreps, = irrepss
        ret = []
        e = torch.eye(irreps.dim, dtype=dtype, device=device)
        i = 0
        for mul, ir in irreps:
            for _ in range(mul):
                sl = slice(i, i + ir.dim)
                ret += [
                    (ir, _INPUT(0, sl.start, sl.stop), e[sl])
                ]
                i += ir.dim
        return ret

    *irrepss_left, irreps_right = irrepss
    ret = []
    for ir_left, path_left, C_left in _wigner_nj(*irrepss_left, dtype=dtype, device=device):
        i = 0
        for mul, ir in irreps_right:
            for ir_out in ir_left * ir:
                if set_ir_mid is not None and ir_out not in set_ir_mid:
                    continue

                C = o3.wigner_3j(ir_out.l, ir_left.l, ir.l, dtype=dtype, device=device)
                if normalization == 'component':
                    C *= ir_out.dim**0.5
                if normalization == 'norm':
                    C *= ir_left.dim**0.5 * ir.dim**0.5

                C = torch.einsum('jk,ijl->ikl', C_left.flatten(1), C)
                C = C.reshape(ir_out.dim, *(irreps.dim for irreps in irrepss_left), ir.dim)
                for u in range(mul):
                    E = torch.zeros(ir_out.dim, *(irreps.dim for irreps in irrepss_left), irreps_right.dim, dtype=dtype, device=device)
                    sl = slice(i + u * ir.dim, i + (u+1) * ir.dim)
                    E[..., sl] = C
                    ret += [
                        (
                            ir_out,
                            _TP(
                                op=(ir_left, ir, ir_out),
                                args=(path_left, _INPUT(len(irrepss_left), sl.start, sl.stop))
                            ),
                            E
                        )
                    ]
            i += mul * ir.dim

    return sorted(ret, key=lambda x: x[0])


def _get_ops(path):
    if isinstance(path, _INPUT):
        return
    assert isinstance(path, _TP)
    yield path.op
    for op in _get_ops(path.args[0]):
        yield op


class ReducedTensorProducts:
    r"""reduce a tensor with symmetries into irreducible representations

    Parameters
    ----------
    formula : str
        String made of letters ``-`` and ``=`` that represent the indices symmetries of the tensor.
        For instance ``ij=ji`` means that the tensor has to indices and if they are exchanged, its value is the same.
        ``ij=-ji`` means that the tensor change its sign if the two indices are exchanged.

    irreps : dict of `Irreps`
        each letter present in the formula has to be present in the ``irreps`` dictionary, unless it can be inferred by the formula.
        For instance if the formula is ``ij=ji`` you can provide the representation of ``i`` only: ``irreps = {'i': o3.Irreps(...)}``.

    set_ir_out : list of `Irrep`, optional
        Optional, list of allowed irrep in the output

    set_ir_mid : list of `Irrep`, optional
        Optional, list of allowed irrep in the intermediary operations

    Attributes
    ----------
    irreps_in : tuple of `Irreps`
        input representations

    irreps_out : `Irreps`
        output representation

    change_of_basis : `torch.Tensor`
        tensor of shape ``(irreps_out.dim, irreps_in[0].dim, ..., irreps_in[-1].dim)``

    Examples
    --------
    >>> tp = ReducedTensorProducts('ij=-ji', i='1o')
    >>> x = torch.tensor([1.0, 0.0, 0.0])
    >>> y = torch.tensor([0.0, 1.0, 0.0])
    >>> tp(x, y) + tp(y, x)
    tensor([0., 0., 0.])

    >>> tp = ReducedTensorProducts('ijkl=jikl=ikjl=ijlk', i="1e")
    >>> tp.irreps_out
    1x0e+1x2e+1x4e

    >>> tp = ReducedTensorProducts('ij=ji', i='1o')
    >>> x, y = torch.randn(2, 3)
    >>> a = torch.einsum('zij,i,j->z', tp.change_of_basis, x, y)
    >>> b = tp(x, y)
    >>> assert torch.allclose(a, b)
    """
<<<<<<< HEAD
    def __init__(self, formula, irreps_out=None, irreps_mid=None, eps=1e-9, **irreps):
        if irreps_out is not None:
            irreps_out = [o3.Irrep(ir) for ir in irreps_out]
=======
    def __init__(self, formula, set_ir_out=None, set_ir_mid=None, eps=1e-9, **irreps):
        with torch_default_dtype(torch.float64):
            if set_ir_out is not None:
                set_ir_out = [o3.Irrep(ir) for ir in set_ir_out]
>>>>>>> cdbb470c

        f0, formulas = group.germinate_formulas(formula)

        irreps = {i: o3.Irreps(irs) for i, irs in irreps.items()}

        for _s, p in formulas:
            f = "".join(f0[i] for i in p)
            for i, j in zip(f0, f):
                if i in irreps and j in irreps and irreps[i] != irreps[j]:
                    raise RuntimeError(f'irreps of {i} and {j} should be the same')
                if i in irreps:
                    irreps[j] = irreps[i]
                if j in irreps:
                    irreps[i] = irreps[j]

        for i in f0:
            if i not in irreps:
                raise RuntimeError(f'index {i} has no irreps associated to it')

        for i in irreps:
            if i not in f0:
                raise RuntimeError(f'index {i} has an irreps but does not appear in the fomula')

        Q, _ = group.reduce_permutation(f0,
                                        formulas,
                                        dtype=torch.float64,
                                        **{i: irs.dim for i, irs in irreps.items()})

        Ps = collections.defaultdict(list)

<<<<<<< HEAD
        for ir, path, C in _wigner_nj(*[irreps[i] for i in f0], irreps_mid=irreps_mid, dtype=torch.float64):
            if irreps_out is None or ir in irreps_out:
                P = C.flatten(1) @ Q.flatten(1).T
                Ps[ir].append((P.flatten(), path, C))
=======
            for ir, path, C in _wigner_nj(*[irreps[i] for i in f0], set_ir_mid=set_ir_mid):
                if set_ir_out is None or ir in set_ir_out:
                    P = C.flatten(1) @ Q.flatten(1).T
                    Ps[ir].append((P.flatten(), path, C))
>>>>>>> cdbb470c

        tps = set()
        outputs = []
        change_of_basis = []

        for ir in Ps:
            P = torch.stack([P for P, _, _ in Ps[ir]])
            paths = [path for _, path, _ in Ps[ir]]
            Cs = [C for _, _, C in Ps[ir]]

            _, A = orthonormalize(P, eps)

            # remove paths
            paths = [path for path, c in zip(paths, A.norm(dim=0)) if c > eps]
            A = A[:, A.norm(dim=0) > eps]
            Cs = [C for C, c in zip(Cs, A.norm(dim=0)) if c > eps]

            assert A.shape[0] == A.shape[1]

            for path in paths:
                for op in _get_ops(path):
                    tps.add(op)

            for path in paths:
                outputs.append((
                    ir, path
                ))

            for C in Cs:
                change_of_basis.append(C)

        dtype, _ = explicit_default_types(None, None)
        self.outputs = outputs
        self.change_of_basis = torch.cat(change_of_basis).to(dtype=dtype)

        self.tps = {
            op: o3.TensorProduct(op[0], op[1], op[2], [(0, 0, 0, 'uuu', False)])
            for op in tps
        }
        self.irreps_in = tuple([irreps[i] for i in f0])
        self.irreps_out = o3.Irreps([ir for ir, _ in outputs]).simplify()

    def __repr__(self):
        return f"""{self.__class__.__name__}(
    in: {' times '.join(map(repr, self.irreps_in))}
    out: {self.irreps_out}
)"""

    def __call__(self, *xs):
        values = dict()

        def evaluate(path):
            if path in values:
                return values[path]

            if isinstance(path, _INPUT):
                out = xs[path.tensor][..., path.start:path.stop]
                values[path] = out
                return out
            if isinstance(path, _TP):
                out = self.tps[path.op](evaluate(path.args[0]), evaluate(path.args[1]))
                values[path] = out
                return out

        return torch.cat([evaluate(path) for _ir, path in self.outputs], dim=-1)<|MERGE_RESOLUTION|>--- conflicted
+++ resolved
@@ -9,11 +9,7 @@
 _INPUT = collections.namedtuple('input', 'tensor, start, stop')
 
 
-<<<<<<< HEAD
-def _wigner_nj(*irrepss, normalization='component', irreps_mid=None, dtype=None, device=None):
-=======
-def _wigner_nj(*irrepss, normalization='component', set_ir_mid=None):
->>>>>>> cdbb470c
+def _wigner_nj(*irrepss, normalization='component', set_ir_mid=None, dtype=None, device=None):
     irrepss = [o3.Irreps(irreps) for irreps in irrepss]
     if set_ir_mid is not None:
         set_ir_mid = [o3.Irrep(ir) for ir in set_ir_mid]
@@ -126,16 +122,9 @@
     >>> b = tp(x, y)
     >>> assert torch.allclose(a, b)
     """
-<<<<<<< HEAD
-    def __init__(self, formula, irreps_out=None, irreps_mid=None, eps=1e-9, **irreps):
+    def __init__(self, formula, irreps_out=None, set_ir_mid=None, eps=1e-9, **irreps):
         if irreps_out is not None:
             irreps_out = [o3.Irrep(ir) for ir in irreps_out]
-=======
-    def __init__(self, formula, set_ir_out=None, set_ir_mid=None, eps=1e-9, **irreps):
-        with torch_default_dtype(torch.float64):
-            if set_ir_out is not None:
-                set_ir_out = [o3.Irrep(ir) for ir in set_ir_out]
->>>>>>> cdbb470c
 
         f0, formulas = group.germinate_formulas(formula)
 
@@ -166,17 +155,10 @@
 
         Ps = collections.defaultdict(list)
 
-<<<<<<< HEAD
-        for ir, path, C in _wigner_nj(*[irreps[i] for i in f0], irreps_mid=irreps_mid, dtype=torch.float64):
+        for ir, path, C in _wigner_nj(*[irreps[i] for i in f0], set_ir_mid=set_ir_mid, dtype=torch.float64):
             if irreps_out is None or ir in irreps_out:
                 P = C.flatten(1) @ Q.flatten(1).T
                 Ps[ir].append((P.flatten(), path, C))
-=======
-            for ir, path, C in _wigner_nj(*[irreps[i] for i in f0], set_ir_mid=set_ir_mid):
-                if set_ir_out is None or ir in set_ir_out:
-                    P = C.flatten(1) @ Q.flatten(1).T
-                    Ps[ir].append((P.flatten(), path, C))
->>>>>>> cdbb470c
 
         tps = set()
         outputs = []
