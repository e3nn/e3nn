--- conflicted
+++ resolved
@@ -8,11 +8,8 @@
 
 ## [Unreleased]
 ### Added
-<<<<<<< HEAD
- - Added `e3nn.set_optimization_defaults()` and `e3nn.get_optimization_defaults()`
-=======
+- Added `e3nn.set_optimization_defaults()` and `e3nn.get_optimization_defaults()`
 - Constructors for empty `Irreps`: `Irreps()` and `Irreps("")`
->>>>>>> 221851ca
 
 ### Changed
 - Renamed `o3.spherical_harmonics` arguement `xyz` into `x`
